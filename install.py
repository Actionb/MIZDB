--- conflicted
+++ resolved
@@ -137,17 +137,10 @@
 
     while True:
         try:
-<<<<<<< HEAD
-            db_password = shlex.quote(
-                getpass.getpass("Geben Sie das Passwort für den neuen Datenbankbenutzer ein: ")
-            )
-            if db_password == shlex.quote(getpass.getpass("Geben Sie es noch einmal ein: ")):
-=======
             db_password = quote(
                 getpass.getpass("Geben Sie das Passwort für den neuen Datenbankbenutzer ein: ")
             )
             if db_password == quote(getpass.getpass("Geben Sie es noch einmal ein: ")):
->>>>>>> 86fcb2a3
                 return db_password
             else:
                 print("Passwörter stimmten nicht überein.", end="\n\n")
