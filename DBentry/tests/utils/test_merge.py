--- conflicted
+++ resolved
@@ -482,12 +482,7 @@
             cls.model, titel='Original', tracks=3, band__extra=1,
             musiker__extra=1, bestand__extra=1,
         )
-<<<<<<< HEAD
         cls.band_original = obj1.band.get() # get() will complain if there's more than one record
-=======
-        cls.sender_original = obj1.sender
-        cls.band_original = obj1.band.get()
->>>>>>> f1b99ca9
         cls.musiker_original = obj1.musiker.get()
         cls.bestand_original = obj1.bestand_set.get()
         cls.obj1 = obj1
@@ -527,10 +522,6 @@
             request=self.request
         )
         self.assertEqual(new_original, self.obj1)
-<<<<<<< HEAD
-=======
-        self.assertEqual(self.obj1.sender, self.sender_original)
->>>>>>> f1b99ca9
         self.assertEqual(new_original.titel, 'Original')
         self.assertEqual(new_original.tracks, 3)
         self.assertEqual(new_original.beschreibung, 'Hello!')
@@ -544,10 +535,6 @@
             request=self.request
         )
         self.assertEqual(new_original, self.obj1)
-<<<<<<< HEAD
-=======
-        self.assertEqual(self.obj1.sender, self.sender_original)
->>>>>>> f1b99ca9
         self.assertEqual(new_original.titel, 'Original')
         self.assertEqual(new_original.tracks, 3)
         self.assertNotEqual(new_original.beschreibung, 'Hello!')
