import re
from unittest import skip
from unittest.mock import patch, Mock

from django.db import connections
from django.contrib import admin, contenttypes
from django.contrib.auth import get_permission_codename
from django.contrib.auth.models import Permission
from django.core import checks
from django.test.utils import CaptureQueriesContext
from django.utils.translation import override as translation_override


import DBentry.admin as _admin
import DBentry.models as _models
from DBentry.bulk.views import BulkAusgabe
from DBentry.changelist import MIZChangeList, AusgabeChangeList
from DBentry.constants import ZRAUM_ID, DUPLETTEN_ID
from DBentry.factory import make, modelfactory_factory
from DBentry.sites import MIZAdminSite, miz_site
from DBentry.tests.base import AdminTestCase, UserTestCase, TestCase
from DBentry.utils import get_model_fields


class AdminTestMethodsMixin(object):

    # the model instance with which the add_crosslinks method is to be tested
    crosslinks_object = None
    # the data used to create the crosslinks_object with (via make())
    crosslinks_object_data = None
    # the labels that the model_admin_class creates the crosslinks with
    crosslinks_labels = None
    # the data that is expected to be returned by add_crosslinks
    crosslinks_expected = []
    # fields to be excluded from the changeview form
    exclude_expected = None
    # fields expected to be on the changeview form
    fields_expected = None
    # the final search_fields expected
    search_fields_expected = None

    @classmethod
    def setUpTestData(cls):
        super().setUpTestData()
        if not cls.crosslinks_object:
            if cls.crosslinks_object_data:
                cls.crosslinks_object = make(cls.model, **cls.crosslinks_object_data)
            else:
                cls.crosslinks_object = modelfactory_factory(cls.model).full_relations()

    def get_crosslinks(self, obj, labels=None):
        # Return the crosslinks bit of the 'new_extra' context the model_admin would add.
        labels = labels or self.crosslinks_labels or self.model_admin.crosslink_labels or {}
        return self.model_admin.add_crosslinks(
            object_id=obj.pk, labels=labels).get('crosslinks')

    def _prepare_crosslink_data(self, data, obj=None):
        # Return a dict based off of 'data' similar in structure of those in the crosslinks.
        if obj is not None and 'pk' not in data:
            data['pk'] = str(obj.pk)
        if 'url' in data:
            url = data['url']
        else:
            url = '/admin/DBentry/{model_name}/?{fld_name}={pk}'.format(**data)
        return {'url': url, 'label': data['label']}

    def assertInCrosslinks(self, expected, links):
        # Assert that the data given in 'expected' is found in iterable 'links'.
        # Add an url entry to that data if necessary.
        if 'url' in expected:
            url = expected['url']
        else:
            url = '/admin/DBentry/{model_name}/?{fld_name}={pk}'.format(**expected)
        data = {'url': url, 'label': expected['label']}
        self.assertIn(data, links)
        return data

    def assertAllCrosslinks(self, obj, expected, links=None, labels=None):
        # A crosslink will link to a changelist page of the related model with
        # the related field filtered to the related object at hand.
        # For any relation given in crosslinks_relations check the existence and
        # correctness of the url & label provided by model_admin.add_crosslinks.
        # expected must be an iterable of dicts with the keys model_name,
        # fld_name and label.
        if links is None:
            links = self.get_crosslinks(obj, labels)
        _links = links.copy()

        # Check if any expected crosslinks are missing and remove found expected
        # crosslinks from 'links'.
        links_missing = []
        for item in expected:
            data = self._prepare_crosslink_data(item, obj)
            try:
                self.assertInCrosslinks(data, links)
            except AssertionError:
                links_missing.append(data)
            else:
                links.remove(data)
        if links_missing:
            sorting_key = lambda data: data['url']
            fail_message = 'The following crosslinks were not found:\n'
            fail_message += '\n'.join(str(l) for l in sorted(links_missing, key=sorting_key))
            fail_message += '\nCrosslinks available:\n'
            fail_message += '\n'.join(str(l) for l in sorted(_links, key=sorting_key))
            fail_message = (
                'The following crosslinks were not found:\n{missing}\n'
                'Crosslinks available:\n{links}'
            ).format(
                missing='\n'.join(str(l) for l in sorted(links_missing, key=sorting_key)),
                links='\n'.join(str(l) for l in sorted(_links, key=sorting_key))
            )
            self.fail(fail_message)
        if links:
            # There are some crosslinks left that were not expected:
            # check for any links that should not be in crosslinks because their
            # model is in inlines already.
            inline_crosslinks = []
            inline_model_names = [
                inline.model._meta.model_name for inline in self.model_admin.inlines]
            for i, link in enumerate(links.copy()):
                model_name_regex = re.search(r'DBentry/(\w+)/', link['url'])
                if not model_name_regex:
                    continue
                model_name = model_name_regex.groups()[0]
                if model_name in inline_model_names:
                    inline_crosslinks.append((model_name, links.pop(i)))

            fail_message = ''
            if inline_crosslinks:
                fail_message = (
                    'The following crosslinks were added despite their model '
                    'being present in the inlines already:\n{}'
                ).format('\n'.join(str(i) for i in inline_crosslinks))
            if links:
                # If there are still links left, then the test was not supplied
                # with the full expected data.
                if fail_message:
                    fail_message += '~' * 20
                fail_message = (
                    'The following crosslinks were added but no test data was '
                    'supplied or the inline is missing:\n{}'
                ).format('\n'.join(str(i) for i in links))
            if fail_message:
                self.fail(fail_message)

    def test_add_crosslinks(self):
        if self.crosslinks_object and self.crosslinks_expected is not None:
            self.assertAllCrosslinks(
                self.crosslinks_object, self.crosslinks_expected)
        else:
            warning = 'Poorly configured TestCase:'
            if not self.crosslinks_object:
                warning += ' No crosslinks_object supplied.'
            if self.crosslinks_expected is None:
                warning += ' No crosslinks_expected supplied.'
            self.warn(warning)

    def test_get_exclude(self):
        expected = self.exclude_expected or []
        self.assertEqual(self.model_admin.get_exclude(self.get_request()), expected)

    def test_get_fields(self):
        expected = self.fields_expected or []
        self.assertEqual(self.model_admin.get_fields(self.get_request()), expected)

    def test_get_fieldsets(self):
        # Test that commentary fields are put into their own little fieldset,
        # unless the ModelAdmin class specifies fieldsets.
        fields = self.model_admin.get_fields(self.get_request())
        if (not self.model_admin_class.fieldsets
                and ('beschreibung' in fields or 'bemerkungen' in fields)):
            fieldsets = self.model_admin.get_fieldsets(self.get_request())
            self.assertIn(
                'Beschreibung & Bemerkungen', [fieldset[0] for fieldset in fieldsets])

    def test_formfield_for_foreignkey(self):
        # Test that every ForeignKey formfield gets a fancy select2 widget
        from DBentry.ac.widgets import MIZModelSelect2
        model_fields = get_model_fields(
            self.model, base=False, foreign=True, m2m=False)
        for fkey_field in model_fields:
            formfield = self.model_admin.formfield_for_foreignkey(
                fkey_field, self.get_request())
            self.assertIsInstance(
                formfield.widget, MIZModelSelect2, msg=fkey_field.name)

    def test_get_changelist(self):
        request = self.get_request(path=self.changelist_path)
        self.assertEqual(self.model_admin.get_changelist(request), MIZChangeList)

    def test_get_search_fields(self):
        if self.search_fields_expected is None:
            return
        self.assertEqual(
            self.model_admin.get_search_fields(), self.search_fields_expected)

    @patch.object(admin.ModelAdmin, 'render_change_form')
    def test_changeform_media_context_collapse_after_jquery(self, mock):
        # Assert that a ModelAdmin's add/changeform loads jquery before collapse.
        # If the ModelAdmin does not contain any inlines the resulting media is
        # media + AdminForm.media, where AdminForm.media has collapse in between
        # jquery_base and jquery_init, ruining the load order.
        # InlineFormsets usually do not contain collapse (or at least there's
        # always one without it) so after media + InlineFormset.media jquery_init
        # follows directly after jquery_base.
        # Patch render_change_form to get at the context the mock is called with.
        from django.urls import reverse
        try:
            path = reverse(
                'admin:DBentry_{}_add'.format(self.model._meta.model_name))
            self.model_admin._changeform_view(
                request=self.get_request(path=path),
                object_id=None,
                form_url='',
                extra_context={}
            )
        except TypeError:
            # A response (string/bytes) is expected to be returned
            # by _changeform_view.
            pass
        self.assertTrue(mock.called)
        # context is the second positional argument to render_change_form:
        context = mock.call_args[0][1]
        self.assertIn('media', context)
        media = context['media']
        from django.conf import settings
        jquery_base = 'admin/js/vendor/jquery/jquery{!s}.js'.format(
            '' if settings.DEBUG else '.min')
        jquery_init = 'admin/js/jquery.init.js'
        collapse = 'admin/js/collapse%s.js' % ('' if settings.DEBUG else '.min')

        if collapse in media._js:
            self.assertIn(jquery_base, media._js)
            self.assertIn(jquery_init, media._js)
            self.assertGreater(
                media._js.index(collapse),
                media._js.index(jquery_init),
                msg="jquery.init must be loaded before collapse.js"
            )
            self.assertGreater(
                media._js.index(jquery_init),
                media._js.index(jquery_base),
                msg="jquery base must be loaded before jquery.init"
            )

    def test_changelist_queries(self):
        # Assert that the number of queries needed for the changelist remains
        # constant and doesn't depend on the number of records fetched.
        # (which points to an unoptimized query / no prefetch)
        with CaptureQueriesContext(connections['default']) as queries:
            self.client.get(self.changelist_path)
        n = len(queries.captured_queries)
        make(self.model)
        with CaptureQueriesContext(connections['default']) as queries:
            self.client.get(self.changelist_path)
        self.assertEqual(
            n, len(queries.captured_queries),
            msg="Number of queries for changelist depends on number of records!"
        )


class TestMIZModelAdmin(AdminTestCase):

    model_admin_class = _admin.DateiAdmin
    model = _models.Datei
    test_data_count = 1

    def test_has_merge_permission(self):
        codename = get_permission_codename('merge', self.model._meta)
        self.staff_user.user_permissions.add(
            Permission.objects.get(codename=codename))
        self.assertFalse(
            self.model_admin.has_merge_permission(
                request=self.get_request(user=self.noperms_user))
        )
        self.assertTrue(
            self.model_admin.has_merge_permission(
                request=self.get_request(user=self.staff_user))
        )
        self.assertTrue(
            self.model_admin.has_merge_permission(
                request=self.get_request(user=self.super_user))
        )

    def test_has_alter_bestand_permission(self):
        # Note: _models.Datei._meta doesn't set 'alter_bestand_datei' permission
        model_admin = _admin.VideoAdmin(_models.Video, self.admin_site)
        codename = get_permission_codename('alter_bestand', _models.Video._meta)
        self.staff_user.user_permissions.add(
            Permission.objects.get(codename=codename))
        self.assertFalse(
            model_admin.has_alter_bestand_permission(
                request=self.get_request(user=self.noperms_user))
        )
        self.assertTrue(
            model_admin.has_alter_bestand_permission(
                request=self.get_request(user=self.staff_user))
        )
        self.assertTrue(
            model_admin.has_alter_bestand_permission(
                request=self.get_request(user=self.super_user))
        )

    def test_add_extra_context(self):
        # No object_id passed in: add_crosslinks should not be called.
        extra = self.model_admin.add_extra_context()
        self.assertFalse('crosslinks' in extra)

    def test_add_view(self):
        response = self.client.get(self.add_path)
        self.assertTrue('collapse_all' in response.context)
        self.assertFalse(
            'crosslinks' in response.context,
            msg='no crosslinks allowed in add views'
        )

    def test_change_view(self):
        response = self.client.get(self.change_path.format(pk=self.obj1.pk))
        self.assertTrue('collapse_all' in response.context)
        self.assertTrue('crosslinks' in response.context)

    def test_get_changeform_initial_data_no_initial(self):
        request = self.get_request()
        self.assertEqual(self.model_admin.get_changeform_initial_data(request), {})

    def test_get_change_message_dict(self):
        # auto created
        obj = self.model.band.through.objects.create(
            band=_models.Band.objects.create(band_name='Testband'),
            datei=self.obj1
        )
        expected = {'name': 'Band', 'object': 'Testband'}
        self.assertEqual(
            self.model_admin._get_m2m_change_message_dict(obj), expected)

        # not auto created
        obj = self.model.musiker.through.objects.create(
            musiker=_models.Musiker.objects.create(kuenstler_name='Testmusiker'),
            datei=self.obj1
        )
        expected = {'name': 'Musiker', 'object': 'Testmusiker'}
        self.assertEqual(
            self.model_admin._get_m2m_change_message_dict(obj), expected)

    def test_save_model(self):
        # save_model should not update the _name of a ComputedNameModel object.
        obj = make(_models.Person, vorname='Alice', nachname='Testman')
        obj.nachname = 'Mantest'
        self.model_admin.save_model(None, obj, None, None)
        obj_queryset = _models.Person.objects.filter(pk=obj.pk)
        self.assertEqual(
            list(obj_queryset.values_list('_name', flat=True)),
            ['Alice Testman']
        )

    def test_save_related(self):
        # save_related should for an update of the _name of a ComputedNameModel
        # object.
        obj = make(_models.Person, vorname='Alice', nachname='Testman')
        obj.nachname = 'Mantest'
        obj.save(update=False)
        fake_form = type(
            'Dummy', (object, ), {'instance': obj, 'save_m2m': lambda x=None: None})
        self.model_admin.save_related(None, fake_form, [], None)
        self.assertEqual(fake_form.instance._name, 'Alice Mantest')
        self.assertEqual(
            list(_models.Person.objects.filter(pk=obj.pk).values_list('_name', flat=True)),
            ['Alice Mantest']
        )

    def test_add_pk_search_field(self):
        # Assert that a search field for the primary key is added to the search fields.
        # For primary keys that are a relation (OneToOneRelation) this should be
        # 'pk__pk__exact' as 'exact' is not a valid lookup for a OneToOneField.
        test_data = [
            ('NoRelation', self.model_admin, 'pk__exact'),
            (
                'OneToOneRelation',
                _admin.KatalogAdmin(_models.Katalog, self.admin_site),
                'pk__pk__exact'
            )
        ]
        mocked_has_search_form = Mock(return_value=False)
        for test_desc, model_admin, expected in test_data:
            with patch.object(model_admin, 'has_search_form', new=mocked_has_search_form):
                with self.subTest(desc=test_desc):
                    search_fields = model_admin._add_pk_search_field([])
                    self.assertTrue(search_fields, msg="Expected pk field to be added.")
                    self.assertEqual(
                        len(search_fields), 1,
                        msg="Only one pk search field expected. Got: %s" % str(search_fields)
                    )
                    self.assertIn(expected, search_fields)

    def test_add_pk_search_field_does_not_overwrite_existing(self):
        # Assert that _add_pk_search_field does not overwrite or delete
        # existing primary key search_fields.
        pk_name = self.model._meta.pk.name
        test_data = [
            ('no prefix', ['pk']),
            ('prefixed', ['=pk']),
            ('lookup', ['pk__istartswith']),
            ('lookup prefixed', ['=pk__istartswith']),
            ('pk name', [pk_name]),
            ('pk name prefixed', ['=%s' % pk_name]),
            ('pk name lookup', ['%s__istartswith' % pk_name]),
            ('pk name lookup prefixed', ['=%s__istartswith' % pk_name])
        ]

        for test_desc, initial_fields in test_data:
            with self.subTest(desc=test_desc):
                search_fields = self.model_admin._add_pk_search_field(initial_fields)
                self.assertEqual(initial_fields, search_fields)

    def test_add_pk_search_field_with_search_form(self):
        # Assert that _add_pk_search_field only adds a pk search field if the
        # model admin does NOT have a search form.
        with patch.object(self.model_admin, 'has_search_form') as mocked_has_search_form:
            mocked_has_search_form.return_value = False
            search_fields = self.model_admin._add_pk_search_field([])
            self.assertTrue(
                search_fields,
                msg="ModelAdmin instances without a search_form should add a"
                    "primary key search field."
            )
            mocked_has_search_form.return_value = True
            search_fields = self.model_admin._add_pk_search_field([])
            self.assertFalse(
                search_fields,
                msg="ModelAdmin instances with a search_form should not add a "
                    "primary key search field."
            )

    def test_change_message_capitalized_fields(self):
        # Assert that the LogEntry/history change message uses the field labels.
        model_admin = _admin.ArtikelAdmin(_models.Artikel, miz_site)
        obj = make(_models.Artikel)
        form_class = model_admin.get_form(self.get_request(), obj=obj, change=True)
        form = form_class(data={}, instance=obj)
        change_message = model_admin.construct_change_message(
            request=None, form=form, formsets=None)[0]

        self.assertIn('changed', change_message)
        self.assertIn('fields', change_message['changed'])
        changed_fields = change_message['changed']['fields']
        for field in ('Ausgabe', 'Magazin'):
            with self.subTest(field=field):
                self.assertIn(field, changed_fields)

    def test_check_list_prefetch_related(self):
        # Assert that check_list_prefetch_related returns an empty list if the
        # class attribute 'list_prefetch_related' is unset or None.
        self.assertEqual(
            # object obviously doesn't have the attribute:
            self.model_admin_class._check_list_prefetch_related(object), [])
        with patch.object(self.model_admin, 'list_prefetch_related', new=None, create=True):
            self.assertEqual(self.model_admin._check_list_prefetch_related(), [])
            # list_prefetch_related must be a list or tuple:
            self.model_admin.list_prefetch_related = 'Not a list!'
            checked = self.model_admin._check_list_prefetch_related()
            self.assertEqual(len(checked), 1)
            self.assertIsInstance(checked[0], checks.Error)
            self.assertEqual(
                checked[0].msg,
                "{}.list_prefetch_related attribute must be a list or a tuple.".format(
                    self.model_admin_class.__name__)
            )
            self.model_admin.list_prefetch_related = []
            self.assertFalse(self.model_admin._check_list_prefetch_related())
            self.model_admin.list_prefetch_related = ()
            self.assertFalse(self.model_admin._check_list_prefetch_related())
            # Every item in list_prefetch_related must be an attribute of the
            # ModelAdmin's model.
            self.model_admin.list_prefetch_related = [
                'musiker', 'musiker_set', 'band', 'band_set']
            checked = self.model_admin._check_list_prefetch_related()
            self.assertEqual(len(checked), 2)
            msg_template = (
                "Invalid item in {model_admin}.list_prefetch_related: "
                "cannot find '{field_name}' on model {object_name}"
            )
            template_kwargs = {
                'model_admin': self.model_admin_class.__name__,
                'object_name': self.model._meta.object_name
            }
            self.assertIsInstance(checked[0], checks.Error)
            self.assertEqual(
                checked[0].msg,
                msg_template.format(field_name='musiker_set', **template_kwargs)
            )
            self.assertIsInstance(checked[1], checks.Error)
            self.assertEqual(
                checked[1].msg,
                msg_template.format(field_name='band_set', **template_kwargs)
            )

    def test_check_fieldset_fields(self):
        # Assert that _check_fieldset_fields finds invalid field declarations.
        with patch.object(self.model_admin, 'fieldsets'):
            # Should ignore an empty fieldsets attribute or fieldsets without a
            # 'fields' item:
            self.model_admin.fieldsets = None
            self.assertFalse(self.model_admin._check_fieldset_fields())
            self.model_admin.fieldsets = [('name', {'nofields': 'item'})]
            self.assertFalse(self.model_admin._check_fieldset_fields())
            # 'titel' is a valid field:
            self.model_admin.fieldsets = [(None, {'fields': ['titel']})]
            self.assertFalse(self.model_admin._check_fieldset_fields())
            # Now use a field that doesn't exist:
            msg_template = "fieldset '%s' contains invalid item: '%s'. %s"
            self.model_admin.fieldsets = [(None, {'fields': ['titel', 'thisisnofield']})]
            errors = self.model_admin._check_fieldset_fields()
            self.assertTrue(errors)
            self.assertEqual(len(errors), 1)
            self.assertIsInstance(errors[0], checks.Error)
            self.assertEqual(
                errors[0].msg,
                msg_template % (
                    'None', 'thisisnofield', "Datei has no field named 'thisisnofield'"
                )
            )
            # And an invalid lookup:
            self.model_admin.fieldsets = [(None, {'fields': ['titel__beep']})]
            errors = self.model_admin._check_fieldset_fields()
            self.assertTrue(errors)
            self.assertEqual(len(errors), 1)
            self.assertIsInstance(errors[0], checks.Error)
            self.assertEqual(
                errors[0].msg,
                msg_template % (
                    'None', 'titel__beep', "Invalid lookup: beep for CharField."
                )
            )
            # Also check in the case when a field is actually a tuple
            # (which would be a 'forward pair' for dal):
            self.model_admin.fieldsets = [(None, {'fields': [('titel', 'media_typ')]})]
            self.assertFalse(self.model_admin._check_fieldset_fields())
            self.model_admin.fieldsets = [('Beep', {'fields': [('titel', 'thisisnofield')]})]
            errors = self.model_admin._check_fieldset_fields()
            self.assertTrue(errors)
            self.assertEqual(len(errors), 1)
            self.assertIsInstance(errors[0], checks.Error)
            self.assertEqual(
                errors[0].msg, msg_template % (
                    'Beep', ('titel', 'thisisnofield'), "Datei has no field named 'thisisnofield'"
                )
            )

    def test_check_search_fields_lookups(self):
        # Assert that _check_search_fields_lookups finds invalid search fields
        # and/or lookups correctly.
        with patch.object(self.model_admin, 'get_search_fields'):
            self.model_admin.get_search_fields.return_value = ['titel__exact']
            self.assertFalse(self.model_admin._check_search_fields_lookups())
            # Check for invalid field:
            self.model_admin.get_search_fields.return_value = ['thisisnofield']
            errors = self.model_admin._check_search_fields_lookups()
            self.assertTrue(errors)
            self.assertEqual(len(errors), 1)
            self.assertIsInstance(errors[0], checks.Error)
            self.assertEqual(
                errors[0].msg,
                "Invalid search field '{0}': {1} has no field named '{0}'".format(
                    'thisisnofield', self.model._meta.object_name)
            )
            # Check for invalid lookups:
            self.model_admin.get_search_fields.return_value = ['genre__genre__year']
            errors = self.model_admin._check_search_fields_lookups()
            self.assertTrue(errors)
            self.assertEqual(len(errors), 1)
            self.assertIsInstance(errors[0], checks.Error)
            self.assertEqual(
                errors[0].msg,
                "Invalid search field '%s': Invalid lookup: %s for %s." % (
                    'genre__genre__year', 'year', 'CharField')
            )

    def test_check_search_fields_lookups_lookup_shortcuts(self):
        # Assert that _check_search_fields_lookups handles lookup shortcuts
        # such as '=', '^', '@' (for django's ModelAdmin.construct_search).
        # Check each valid prefix twice: once with a valid field and once with
        # an invalid one. If only the invalid fields fail the check, the problem
        # can't be the prefix.
        msg_template = "Invalid search field '{0}': {1} has no field named '{0}'"
        with patch.object(self.model_admin, 'get_search_fields'):
            for prefix in ('=', '^', '@'):
                for invalid, field in enumerate(('titel', 'thisisnofield')):
                    self.model_admin.get_search_fields.return_value = [prefix + field]
                    with self.subTest(prefix=prefix, field=field):
                        if invalid:
                            errors = self.model_admin._check_search_fields_lookups()
                            self.assertTrue(errors)
                            self.assertEqual(len(errors), 1)
                            self.assertIsInstance(errors[0], checks.Error)
                            expected_msg = msg_template.format(field, self.model._meta.object_name)
                            self.assertEqual(errors[0].msg, expected_msg)
                        else:
                            self.assertFalse(self.model_admin._check_search_fields_lookups())
            # Any other prefix should receive no special treatment:
            for field in ('_thisisnofield', '&nofieldeither'):
                with self.subTest(field=field):
                    self.model_admin.get_search_fields.return_value = [field]
                    errors = self.model_admin._check_search_fields_lookups()
                    self.assertTrue(errors)
                    self.assertEqual(len(errors), 1)
                    self.assertIsInstance(errors[0], checks.Error)
                    # The 'prefix' should be included in the error message.
                    expected_msg = msg_template.format(field, self.model._meta.object_name)
                    self.assertEqual(errors[0].msg, expected_msg)

    @patch("DBentry.base.admin.resolve_list_display_item")
    def test_check_list_item_annotations(self, mocked_resolve):
        # Assert that _check_list_item_annotations checks that annotations
        # declared on a list_display item are Aggregations.
        with patch.object(self.model_admin, 'list_display'):
            # First: some special conditions where _check_list_item_annotations
            # just continues looping through the list_display items.
            # resolve_list_display_item could not resolve the item and
            # returned None:
            self.model_admin.list_display = ['thisisnofield']
            mocked_resolve.return_value = None
            self.assertFalse(self.model_admin._check_list_item_annotations())
            # The func returned by resolve_list_display_item does not have
            # a 'admin_order_field' attribute:
            some_func = lambda x: x
            mocked_resolve.return_value = some_func
            self.assertFalse(self.model_admin._check_list_item_annotations())
            # The func returned by resolve_list_display_item does not have
            # a 'annotations' attribute.
            setattr(some_func, 'admin_order_field', 'beep')
            self.assertFalse(self.model_admin._check_list_item_annotations())
            # Add an invalid 'annotation' attribute to our dummy func:
            setattr(some_func, 'annotation', 'not_an_aggregate_instance')
            expected_msg = "%s.%s.annotation is not an aggregate: %s" % (
                    self.model_admin_class.__name__, some_func.__name__, type(''))
            errors = self.model_admin._check_list_item_annotations()
            self.assertTrue(errors)
            self.assertEqual(len(errors), 1)
            self.assertIsInstance(errors[0], checks.Error)
            self.assertEqual(errors[0].msg, expected_msg)


class TestArtikelAdmin(AdminTestMethodsMixin, AdminTestCase):

    model_admin_class = _admin.ArtikelAdmin
    model = _models.Artikel
    exclude_expected = [
        'genre', 'schlagwort', 'person', 'autor', 'band', 'musiker', 'ort',
        'spielort', 'veranstaltung'
    ]
    fields_expected = [
        ('ausgabe__magazin', 'ausgabe'), 'schlagzeile', ('seite', 'seitenumfang'),
        'zusammenfassung', 'beschreibung', 'bemerkungen'
    ]
    search_fields_expected = ['schlagzeile', 'zusammenfassung', 'beschreibung', 'bemerkungen']

    @classmethod
    def setUpTestData(cls):
        cls.mag = make(_models.Magazin, magazin_name='Testmagazin')
        cls.obj1 = make(
            _models.Artikel, ausgabe__magazin=cls.mag, seite=1, schlagzeile='Test!',
            schlagwort__schlagwort=['Testschlagwort1', 'Testschlagwort2'],
            musiker__kuenstler_name='Alice Tester', band__band_name='Testband'
        )
        cls.test_data = [cls.obj1]

        super().setUpTestData()

    def test_zusammenfassung_string(self):
        self.assertEqual(self.model_admin.zusammenfassung_string(self.obj1), '')
        self.obj1.zusammenfassung = (
            'Dies ist eine Testzusammenfassung, die nicht besonders lang ist.'
        )
        self.assertEqual(
            self.model_admin.zusammenfassung_string(self.obj1),
            'Dies ist eine Testzusammenfassung, die nicht [...]'
        )

    def test_artikel_magazin(self):
        self.assertEqual(self.model_admin.artikel_magazin(self.obj1), self.mag)

    def test_schlagwort_string(self):
        self.assertEqual(
            self.model_admin.schlagwort_string(self.obj1),
            'Testschlagwort1, Testschlagwort2'
        )

    def test_kuenstler_string(self):
        self.assertEqual(
            self.model_admin.kuenstler_string(self.obj1),
            'Testband, Alice Tester'
        )


class TestAusgabenAdmin(AdminTestMethodsMixin, AdminTestCase):

    model_admin_class = _admin.AusgabenAdmin
    model = _models.Ausgabe
    exclude_expected = ['audio']
    fields_expected = [
        'magazin', ('status', 'sonderausgabe'), 'e_datum', 'jahrgang',
        'beschreibung', 'bemerkungen'
    ]
    search_fields_expected = ['_name', 'beschreibung', 'bemerkungen']
    crosslinks_expected = [
        {'model_name': 'artikel', 'fld_name': 'ausgabe', 'label': 'Artikel (1)'}]

    @classmethod
    def setUpTestData(cls):
        cls.obj1 = make(
            _models.Ausgabe,
            magazin__magazin_name='Testmagazin',
            ausgabejahr__jahr=[2020, 2021, 2022],
            ausgabenum__num=[10, 11, 12],
            ausgabelnum__lnum=[10, 11, 12],
            ausgabemonat__monat__monat=['Januar', 'Februar'],
            artikel__schlagzeile='Test', artikel__seite=1,
            bestand__lagerort__pk=[ZRAUM_ID, DUPLETTEN_ID],
        )

        cls.test_data = [cls.obj1]

        super().setUpTestData()

    def test_get_changelist(self):
        self.assertEqual(
            self.model_admin.get_changelist(self.get_request()), AusgabeChangeList)

    def test_anz_artikel(self):
        obj = self.get_queryset().get(pk=self.obj1.pk)
        self.assertEqual(self.model_admin.anz_artikel(obj), 1)
        _models.Artikel.objects.all().delete()
        obj = self.get_queryset().get(pk=self.obj1.pk)
        self.assertEqual(self.model_admin.anz_artikel(obj), 0)

    def test_jahr_string(self):
        self.assertEqual(self.model_admin.jahr_string(self.obj1), '2020, 2021, 2022')

    def test_num_string(self):
        self.assertEqual(self.model_admin.num_string(self.obj1), '10, 11, 12')

    def test_lnum_string(self):
        self.assertEqual(self.model_admin.lnum_string(self.obj1), '10, 11, 12')

    def test_monat_string(self):
        self.assertEqual(self.model_admin.monat_string(self.obj1), 'Jan, Feb')

    def test_add_crosslinks_custom(self):
        obj = make(
            _models.Ausgabe,
            ausgabenum__extra=1, ausgabelnum__extra=1, ausgabemonat__extra=1,
            ausgabejahr__extra=1,
            artikel__extra=1, audio__extra=1, bestand__extra=1,
        )
        # Only artikel should show up in the crosslinks as audio is present in the inlines.
        links = self.get_crosslinks(obj)
        self.assertEqual(len(links), 1)
        expected = {
            'model_name': 'artikel', 'fld_name': 'ausgabe',
            'label': 'Artikel (1)', 'pk': str(obj.pk)
        }
        self.assertInCrosslinks(expected, links)

        links = self.get_crosslinks(obj, labels={'artikel': 'Beep boop'})
        expected = {
            'model_name': 'artikel', 'fld_name': 'ausgabe',
            'label': 'Beep boop (1)', 'pk': str(obj.pk)
        }
        self.assertInCrosslinks(expected, links)

        with patch.object(_models.Ausgabe.artikel_set.rel, 'related_name', new='Boop beep'):
            links = self.get_crosslinks(obj)
            expected = {
                'model_name': 'artikel', 'fld_name': 'ausgabe',
                'label': 'Boop Beep (1)', 'pk': str(obj.pk)
            }  # Note the capitalization of each starting letter!
            self.assertInCrosslinks(expected, links)

        obj.artikel_set.all().delete()
        self.assertFalse(self.get_crosslinks(obj))

    def test_actions_noperms(self):
        # Assert that certain actions are not available to user without permissions.
        actions = self.model_admin.get_actions(self.get_request(user=self.noperms_user))
        for action_name in ('bulk_jg', 'add_bestand', 'moveto_brochure', 'merge_records'):
            with self.subTest(action_name=action_name):
                self.assertNotIn(action_name, actions)

    def test_actions_staff_user(self):
        # Assert that certain actions are available for staff users with the
        # proper permissions.
        for perm_name in ('change', 'alter_bestand', 'delete', 'merge'):
            # bulk_jg requires 'change' and moveto_brochure requires 'delete'
            codename = get_permission_codename(perm_name, self.model._meta)
            self.staff_user.user_permissions.add(
                Permission.objects.get(codename=codename))
        actions = self.model_admin.get_actions(self.get_request(user=self.staff_user))
        for action_name in ('bulk_jg', 'add_bestand', 'moveto_brochure', 'merge_records'):
            with self.subTest(action_name=action_name):
                self.assertIn(action_name, actions)

    def test_actions_super_user(self):
        # Assert that certain actions are available for super users.
        actions = self.model_admin.get_actions(self.get_request(user=self.super_user))
        for action_name in ('bulk_jg', 'add_bestand', 'moveto_brochure', 'merge_records'):
            with self.subTest(action_name=action_name):
                self.assertIn(action_name, actions)

    def test_brochure_crosslink(self):
        # Assert that crosslinks to all of the BaseBrochure children are displayed.
        # Do note that factory full_relations only creates one related object
        # instead of three for each BaseBrochure child.
        obj = make(self.model)
        make(_models.Brochure, ausgabe=obj)
        make(_models.Kalender, ausgabe=obj)
        make(_models.Katalog, ausgabe=obj)
        crosslinks = self.get_crosslinks(obj, labels={})
        data = {'fld_name': 'ausgabe', 'pk': str(obj.pk)}
        labels = {
            'brochure': 'Broschüren (1)',
            'kalender': 'Programmhefte (1)',
            'katalog': 'Warenkataloge (1)'
        }
        for model_name in ('brochure', 'kalender', 'katalog'):
            with self.subTest(model=model_name):
                data['model_name'] = model_name
                data['label'] = labels[model_name]
                self.assertInCrosslinks(data, crosslinks)


class TestMagazinAdmin(AdminTestMethodsMixin, AdminTestCase):

    model_admin_class = _admin.MagazinAdmin
    model = _models.Magazin
    exclude_expected = ['genre', 'verlag', 'herausgeber', 'orte']
    fields_expected = [
        'magazin_name', 'ausgaben_merkmal', 'fanzine', 'issn',
        'beschreibung', 'bemerkungen',
    ]
    search_fields_expected = ['magazin_name', 'beschreibung', 'bemerkungen']

    crosslinks_expected = [
        {'model_name': 'ausgabe', 'fld_name': 'magazin', 'label': 'Ausgaben (1)'},
        {'model_name': 'autor', 'fld_name': 'magazin', 'label': 'Autoren (1)'}
    ]

    raw_data = [{'ausgabe__extra': 1}]

    def test_anz_ausgaben(self):
        obj = self.get_queryset().get(pk=self.obj1.pk)
        self.assertEqual(self.model_admin.anz_ausgaben(obj), 1)
        self.obj1.ausgabe_set.all().delete()
        obj = self.get_queryset().get(pk=self.obj1.pk)
        self.assertEqual(self.model_admin.anz_ausgaben(obj), 0)

    def test_ausgaben_merkmal_excluded(self):
        # Assert that field 'ausgaben_merkmal' is only included for superusers.
        codename = get_permission_codename('change', self.model._meta)
        self.staff_user.user_permissions.add(Permission.objects.get(codename=codename))
        request = Mock(user=self.staff_user)
        self.assertIn(
            'ausgaben_merkmal', self.model_admin.get_exclude(request),
            msg="Non-superuser users should not have access to field 'ausgaben_merkmal'."
        )
        request = Mock(user=self.super_user)
        self.assertNotIn(
            'ausgaben_merkmal', self.model_admin.get_exclude(request),
            msg="Superusers users should have access to field 'ausgaben_merkmal'."
        )


class TestPersonAdmin(AdminTestMethodsMixin, AdminTestCase):

    model_admin_class = _admin.PersonAdmin
    model = _models.Person
    exclude_expected = ['orte']
    fields_expected = ['vorname', 'nachname', 'beschreibung', 'bemerkungen']
    search_fields_expected = ['_name', 'beschreibung', 'bemerkungen']
    # one extra 'empty' object without relations for Ist_Autor/Ist_Musiker:
    test_data_count = 1

    raw_data = [
        {'musiker__extra': 1, 'autor__extra': 1},
    ]

    crosslinks_expected = [
        {'model_name': 'video', 'fld_name': 'person', 'label': 'Video Materialien (1)'},
        {'model_name': 'veranstaltung', 'fld_name': 'person', 'label': 'Veranstaltungen (1)'},
        {'model_name': 'datei', 'fld_name': 'person', 'label': 'Dateien (1)'},
        {'model_name': 'artikel', 'fld_name': 'person', 'label': 'Artikel (1)'},
        {'model_name': 'autor', 'fld_name': 'person', 'label': 'Autoren (1)'},
        {'model_name': 'memorabilien', 'fld_name': 'person', 'label': 'Memorabilien (1)'},
        {'model_name': 'dokument', 'fld_name': 'person', 'label': 'Dokumente (1)'},
        {'model_name': 'bildmaterial', 'fld_name': 'person', 'label': 'Bild Materialien (1)'},
        {'model_name': 'technik', 'fld_name': 'person', 'label': 'Technik (1)'},
        {'model_name': 'audio', 'fld_name': 'person', 'label': 'Audio Materialien (1)'},
        {'model_name': 'buch', 'fld_name': 'person', 'label': 'Bücher (1)'},
        {'model_name': 'musiker', 'fld_name': 'person', 'label': 'Musiker (1)'},
    ]

    def test_Ist_Musiker(self):
        self.assertTrue(self.model_admin.Ist_Musiker(self.obj1))
        self.assertFalse(self.model_admin.Ist_Musiker(self.obj2))

    def test_Ist_Autor(self):
        self.assertTrue(self.model_admin.Ist_Autor(self.obj1))
        self.assertFalse(self.model_admin.Ist_Autor(self.obj2))

    def test_orte_string(self):
        self.assertEqual(self.model_admin.orte_string(self.obj1), '')
        o = make(_models.Ort, stadt='Dortmund', land__code='XYZ')
        self.obj1.orte.add(o)
        self.obj1.refresh_from_db()
        self.assertEqual(self.model_admin.orte_string(self.obj1), 'Dortmund, XYZ')


class TestMusikerAdmin(AdminTestMethodsMixin, AdminTestCase):

    model_admin_class = _admin.MusikerAdmin
    model = _models.Musiker
    test_data_count = 1
    exclude_expected = ['genre', 'instrument', 'orte']
    fields_expected = ['kuenstler_name', 'person', 'beschreibung', 'bemerkungen']
    search_fields_expected = [
        'kuenstler_name', 'musikeralias__alias', 'beschreibung', 'bemerkungen']

    raw_data = [
        {},
        {
            'band__band_name': ['Testband1', 'Testband2'],
            'genre__genre':['Testgenre1', 'Testgenre2']
        }
    ]

    crosslinks_expected = [
        {'model_name': 'artikel', 'fld_name': 'musiker', 'label': 'Artikel (1)'},
        {'model_name': 'audio', 'fld_name': 'musiker', 'label': 'Audio Materialien (1)'},
        {'model_name': 'bildmaterial', 'fld_name': 'musiker', 'label': 'Bild Materialien (1)'},
        {'model_name': 'buch', 'fld_name': 'musiker', 'label': 'Bücher (1)'},
        {'model_name': 'datei', 'fld_name': 'musiker', 'label': 'Dateien (1)'},
        {'model_name': 'dokument', 'fld_name': 'musiker', 'label': 'Dokumente (1)'},
        {'model_name': 'memorabilien', 'fld_name': 'musiker', 'label': 'Memorabilien (1)'},
        {'model_name': 'technik', 'fld_name': 'musiker', 'label': 'Technik (1)'},
        {'model_name': 'veranstaltung', 'fld_name': 'musiker', 'label': 'Veranstaltungen (1)'},
        {'model_name': 'video', 'fld_name': 'musiker', 'label': 'Video Materialien (1)'},
    ]

    def test_add_extra_context(self):
        extra = self.model_admin.add_extra_context(object_id=self.obj1.pk)
        self.assertTrue('crosslinks' in extra)

    def test_band_string(self):
        self.assertEqual(self.model_admin.band_string(self.obj2), 'Testband1, Testband2')

    def test_genre_string(self):
        self.assertEqual(self.model_admin.genre_string(self.obj2), 'Testgenre1, Testgenre2')

    def test_orte_string(self):
        self.assertEqual(self.model_admin.orte_string(self.obj2), '')
        o = make(_models.Ort, stadt='Dortmund', land__code='XYZ')
        self.obj2.orte.add(o)
        self.obj2.refresh_from_db()
        self.assertEqual(self.model_admin.orte_string(self.obj2), 'Dortmund, XYZ')


class TestGenreAdmin(AdminTestMethodsMixin, AdminTestCase):

    model_admin_class = _admin.GenreAdmin
    model = _models.Genre
    fields_expected = ['genre']
    search_fields_expected = ['genre', 'genrealias__alias', 'pk__exact']

    raw_data = [
        {
            'genre': 'Subobject',
            'genrealias__alias': ['Alias1', 'Alias2'],
        }
    ]

    crosslinks_expected = [
        {'model_name': 'artikel', 'fld_name': 'genre', 'label': 'Artikel (1)'},
        {'model_name': 'audio', 'fld_name': 'genre', 'label': 'Audio Materialien (1)'},
        {'model_name': 'band', 'fld_name': 'genre', 'label': 'Bands (1)'},
        {'model_name': 'bildmaterial', 'fld_name': 'genre', 'label': 'Bild Materialien (1)'},
        {'model_name': 'buch', 'fld_name': 'genre', 'label': 'Bücher (1)'},
        {'model_name': 'datei', 'fld_name': 'genre', 'label': 'Dateien (1)'},
        {'model_name': 'magazin', 'fld_name': 'genre', 'label': 'Magazine (1)'},
        {'model_name': 'dokument', 'fld_name': 'genre', 'label': 'Dokumente (1)'},
        {'model_name': 'memorabilien', 'fld_name': 'genre', 'label': 'Memorabilien (1)'},
        {'model_name': 'musiker', 'fld_name': 'genre', 'label': 'Musiker (1)'},
        {'model_name': 'technik', 'fld_name': 'genre', 'label': 'Technik (1)'},
        {'model_name': 'veranstaltung', 'fld_name': 'genre', 'label': 'Veranstaltungen (1)'},
        {'model_name': 'video', 'fld_name': 'genre', 'label': 'Video Materialien (1)'},
    ]

    def test_alias_string(self):
        self.assertEqual(self.model_admin.alias_string(self.obj1), 'Alias1, Alias2')

    def test_brochure_crosslink(self):
        # Assert that crosslinks to all of the BaseBrochure children are displayed.
        # Do note that factory full_relations only creates one related object
        # instead of three for each BaseBrochure child.
        obj = make(self.model)
        make(_models.Brochure, genre=obj)
        make(_models.Kalender, genre=obj)
        make(_models.Katalog, genre=obj)
        crosslinks = self.get_crosslinks(obj, labels={})
        data = {'fld_name': 'genre', 'pk': str(obj.pk)}
        labels = {
            'brochure': 'Broschüren (1)',
            'kalender': 'Programmhefte (1)',
            'katalog': 'Warenkataloge (1)'
        }
        for model_name in ('brochure', 'kalender', 'katalog'):
            with self.subTest(model=model_name):
                data['model_name'] = model_name
                data['label'] = labels[model_name]
                self.assertInCrosslinks(data, crosslinks)


class TestSchlagwortAdmin(AdminTestMethodsMixin, AdminTestCase):

    model_admin_class = _admin.SchlagwortAdmin
    model = _models.Schlagwort
    fields_expected = ['schlagwort']
    search_fields_expected = ['schlagwort', 'schlagwortalias__alias', 'pk__exact']

    raw_data = [
        {
            'schlagwort': 'Subobject',
            'schlagwortalias__alias': ['Alias1', 'Alias2'],
        }
    ]

    crosslinks_expected = [
        {'model_name': 'artikel', 'fld_name': 'schlagwort', 'label': 'Artikel (1)'},
        {'model_name': 'audio', 'fld_name': 'schlagwort', 'label': 'Audio Materialien (1)'},
        {'model_name': 'bildmaterial', 'fld_name': 'schlagwort', 'label': 'Bild Materialien (1)'},
        {'model_name': 'brochure', 'fld_name': 'schlagwort', 'label': 'Broschüren (1)'},
        {'model_name': 'buch', 'fld_name': 'schlagwort', 'label': 'Bücher (1)'},
        {'model_name': 'datei', 'fld_name': 'schlagwort', 'label': 'Dateien (1)'},
        {'model_name': 'dokument', 'fld_name': 'schlagwort', 'label': 'Dokumente (1)'},
        {'model_name': 'memorabilien', 'fld_name': 'schlagwort', 'label': 'Memorabilien (1)'},
        {'model_name': 'technik', 'fld_name': 'schlagwort', 'label': 'Technik (1)'},
        {'model_name': 'veranstaltung', 'fld_name': 'schlagwort', 'label': 'Veranstaltungen (1)'},
        {'model_name': 'video', 'fld_name': 'schlagwort', 'label': 'Video Materialien (1)'},
    ]

    def test_alias_string(self):
        self.assertEqual(self.model_admin.alias_string(self.obj1), 'Alias1, Alias2')


class TestBandAdmin(AdminTestMethodsMixin, AdminTestCase):

    model_admin_class = _admin.BandAdmin
    model = _models.Band
    exclude_expected = ['genre', 'musiker', 'orte']
    fields_expected = ['band_name', 'beschreibung', 'bemerkungen']
    search_fields_expected = ['band_name', 'bandalias__alias', 'beschreibung', 'bemerkungen']
    raw_data = [
        {
            'bandalias__alias': ['Alias1', 'Alias2'],
            'genre__genre': ['Testgenre1', 'Testgenre2'],
            'musiker__kuenstler_name': ['Testkuenstler1', 'Testkuenstler2']
        }
    ]

    crosslinks_expected = [
        {'model_name': 'artikel', 'fld_name': 'band', 'label': 'Artikel (1)'},
        {'model_name': 'audio', 'fld_name': 'band', 'label': 'Audio Materialien (1)'},
        {'model_name': 'bildmaterial', 'fld_name': 'band', 'label': 'Bild Materialien (1)'},
        {'model_name': 'buch', 'fld_name': 'band', 'label': 'Bücher (1)'},
        {'model_name': 'datei', 'fld_name': 'band', 'label': 'Dateien (1)'},
        {'model_name': 'dokument', 'fld_name': 'band', 'label': 'Dokumente (1)'},
        {'model_name': 'memorabilien', 'fld_name': 'band', 'label': 'Memorabilien (1)'},
        {'model_name': 'technik', 'fld_name': 'band', 'label': 'Technik (1)'},
        {'model_name': 'veranstaltung', 'fld_name': 'band', 'label': 'Veranstaltungen (1)'},
        {'model_name': 'video', 'fld_name': 'band', 'label': 'Video Materialien (1)'},
    ]

    def test_alias_string(self):
        self.assertEqual(self.model_admin.alias_string(self.obj1), 'Alias1, Alias2')

    def test_genre_string(self):
        self.assertEqual(self.model_admin.genre_string(self.obj1), 'Testgenre1, Testgenre2')

    def test_musiker_string(self):
        self.assertEqual(
            self.model_admin.musiker_string(self.obj1),
            'Testkuenstler1, Testkuenstler2'
        )

    def test_orte_string(self):
        self.assertEqual(self.model_admin.orte_string(self.obj1), '')
        o = make(_models.Ort, stadt='Dortmund', land__code='XYZ')
        self.obj1.orte.add(o)
        self.obj1.refresh_from_db()
        self.assertEqual(self.model_admin.orte_string(self.obj1), 'Dortmund, XYZ')


class TestAutorAdmin(AdminTestMethodsMixin, AdminTestCase):

    model_admin_class = _admin.AutorAdmin
    model = _models.Autor
    exclude_expected = ['magazin']
    fields_expected = ['kuerzel', 'beschreibung', 'bemerkungen', 'person']
    search_fields_expected = ['_name', 'beschreibung', 'bemerkungen']
    raw_data = [
        {'magazin__magazin_name': ['Testmagazin1', 'Testmagazin2']}
    ]
    crosslinks_object_data = {'artikel__extra': 1, 'magazin__extra': 1, 'buch__extra': 1}
    crosslinks_expected = [
        {'model_name': 'artikel', 'fld_name': 'autor', 'label': 'Artikel (1)'},
        {'model_name': 'buch', 'fld_name': 'autor', 'label': 'Bücher (1)'},
    ]

    def test_magazin_string(self):
        self.assertEqual(
            self.model_admin.magazin_string(self.obj1),
            'Testmagazin1, Testmagazin2'
        )


class TestOrtAdmin(AdminTestMethodsMixin, AdminTestCase):

    model_admin_class = _admin.OrtAdmin
    model = _models.Ort
    fields_expected = ['stadt', 'land', 'bland']
    search_fields_expected = ['_name']
    test_data_count = 1

    crosslinks_expected = [
        {'model_name': 'artikel', 'fld_name': 'ort', 'label': 'Artikel (1)'},
        {'model_name': 'audio', 'fld_name': 'ort', 'label': 'Audio Materialien (1)'},
        {'model_name': 'band', 'fld_name': 'orte', 'label': 'Bands (1)'},
        {'model_name': 'bildmaterial', 'fld_name': 'ort', 'label': 'Bild Materialien (1)'},
        {'model_name': 'buch', 'fld_name': 'ort', 'label': 'Bücher (1)'},
        {'model_name': 'datei', 'fld_name': 'ort', 'label': 'Dateien (1)'},
        {'model_name': 'dokument', 'fld_name': 'ort', 'label': 'Dokumente (1)'},
        {'model_name': 'magazin', 'fld_name': 'orte', 'label': 'Magazine (1)'},
        {'model_name': 'memorabilien', 'fld_name': 'ort', 'label': 'Memorabilien (1)'},
        {'model_name': 'musiker', 'fld_name': 'orte', 'label': 'Musiker (1)'},
        {'model_name': 'person', 'fld_name': 'orte', 'label': 'Personen (1)'},
        {'model_name': 'spielort', 'fld_name': 'ort', 'label': 'Spielorte (1)'},
        {'model_name': 'technik', 'fld_name': 'ort', 'label': 'Technik (1)'},
        {'model_name': 'verlag', 'fld_name': 'sitz', 'label': 'Verlage (1)'},
        {'model_name': 'video', 'fld_name': 'ort', 'label': 'Video Materialien (1)'}
    ]

    def bland_forwarded(self):
        f = self.model_admin.get_form(self.get_request())
        self.assertEqual(f.base_fields['bland'].widget.widget.forward[0], ['land'])


class TestLandAdmin(AdminTestMethodsMixin, AdminTestCase):

    model_admin_class = _admin.LandAdmin
    model = _models.Land
    fields_expected = ['land_name', 'code']
    search_fields_expected = ['land_name', 'code', 'pk__exact']
    test_data_count = 1

    crosslinks_expected = [
        {'model_name': 'ort', 'fld_name': 'land', 'label': 'Orte (1)'},
        {'model_name': 'bundesland', 'fld_name': 'land', 'label': 'Bundesländer (1)'}
    ]


class TestBlandAdmin(AdminTestMethodsMixin, AdminTestCase):

    model_admin_class = _admin.BlandAdmin
    model = _models.Bundesland
    fields_expected = ['bland_name', 'code', 'land']
    search_fields_expected = ['bland_name', 'code']
    test_data_count = 1

    crosslinks_expected = [
        {'model_name': 'ort', 'fld_name': 'bland', 'label': 'Orte (1)'}
    ]


class TestInstrumentAdmin(AdminTestMethodsMixin, AdminTestCase):

    model_admin_class = _admin.InstrumentAdmin
    model = _models.Instrument
    fields_expected = ['instrument', 'kuerzel']
    search_fields_expected = ['instrument', 'kuerzel', 'pk__exact']
    test_data_count = 1

    crosslinks_expected = [
        {'model_name': 'musiker', 'fld_name': 'instrument', 'label': 'Musiker (1)'}
    ]


class TestAudioAdmin(AdminTestMethodsMixin, AdminTestCase):

    model_admin_class = _admin.AudioAdmin
    model = _models.Audio
    exclude_expected = [
        'plattenfirma', 'band', 'genre', 'musiker', 'person', 'schlagwort',
        'spielort', 'veranstaltung', 'ort'
    ]
    # Note that AudioAdmin specifies a fieldsets attribute, overriding
    # (and removing catalog_nr) the fields for the form that way
    fields_expected = [
        'titel', 'tracks', 'laufzeit', 'e_jahr', 'quelle', 'catalog_nr',
        'release_id', 'discogs_url', 'beschreibung', 'bemerkungen'
    ]
    search_fields_expected = ['titel', 'beschreibung', 'bemerkungen']
    raw_data = [
        {
            'band__band_name': 'Testband',
            'musiker__kuenstler_name': 'Alice Tester',
            'format__format_typ__typ': ['TestTyp1', 'TestTyp2']
        }
    ]

    def test_kuenstler_string(self):
        self.assertEqual(
            self.model_admin.kuenstler_string(self.obj1),
            'Testband, Alice Tester'
        )

    def test_formate_string(self):
        self.assertEqual(self.model_admin.formate_string(self.obj1), 'TestTyp1, TestTyp2')


class TestSpielortAdmin(AdminTestMethodsMixin, AdminTestCase):

    model_admin_class = _admin.SpielortAdmin
    model = _models.Spielort
    fields_expected = ['name', 'beschreibung', 'bemerkungen', 'ort']
    search_fields_expected = [
        'name', 'spielortalias__alias', 'beschreibung', 'bemerkungen', 'pk__exact']
    test_data_count = 1

    crosslinks_expected = [
        {'model_name': 'dokument', 'fld_name': 'spielort', 'label': 'Dokumente (1)'},
        {'model_name': 'memorabilien', 'fld_name': 'spielort', 'label': 'Memorabilien (1)'},
        {'model_name': 'video', 'fld_name': 'spielort', 'label': 'Video Materialien (1)'},
        {'model_name': 'kalender', 'fld_name': 'spielort', 'label': 'Programmhefte (1)'},
        {'model_name': 'buch', 'fld_name': 'spielort', 'label': 'Bücher (1)'},
        {'model_name': 'bildmaterial', 'fld_name': 'spielort', 'label': 'Bild Materialien (1)'},
        {'model_name': 'datei', 'fld_name': 'spielort', 'label': 'Dateien (1)'},
        {'model_name': 'artikel', 'fld_name': 'spielort', 'label': 'Artikel (1)'},
        {'model_name': 'audio', 'fld_name': 'spielort', 'label': 'Audio Materialien (1)'},
        {'model_name': 'technik', 'fld_name': 'spielort', 'label': 'Technik (1)'},
        {'model_name': 'veranstaltung', 'fld_name': 'spielort', 'label': 'Veranstaltungen (1)'}
    ]


class TestVeranstaltungAdmin(AdminTestMethodsMixin, AdminTestCase):

    model_admin_class = _admin.VeranstaltungAdmin
    model = _models.Veranstaltung
    exclude_expected = ['genre', 'person', 'band', 'schlagwort', 'musiker']
    fields_expected = ['name', 'datum', 'spielort', 'reihe', 'beschreibung', 'bemerkungen']
    search_fields_expected = [
        'name', 'datum', 'veranstaltungalias__alias',
        'beschreibung', 'bemerkungen', 'pk__exact'
    ]
    test_data_count = 1

    crosslinks_expected = [
        {'model_name': 'technik', 'fld_name': 'veranstaltung', 'label': 'Technik (1)'},
        {'model_name': 'dokument', 'fld_name': 'veranstaltung', 'label': 'Dokumente (1)'},
        {'model_name': 'memorabilien', 'fld_name': 'veranstaltung', 'label': 'Memorabilien (1)'},
        {'model_name': 'video', 'fld_name': 'veranstaltung', 'label': 'Video Materialien (1)'},
        {'model_name': 'kalender', 'fld_name': 'veranstaltung', 'label': 'Programmhefte (1)'},
        {'model_name': 'buch', 'fld_name': 'veranstaltung', 'label': 'Bücher (1)'},
        {'model_name': 'bildmaterial', 'fld_name': 'veranstaltung', 'label': 'Bild Materialien (1)'},
        {'model_name': 'datei', 'fld_name': 'veranstaltung', 'label': 'Dateien (1)'},
        {'model_name': 'artikel', 'fld_name': 'veranstaltung', 'label': 'Artikel (1)'},
        {'model_name': 'audio', 'fld_name': 'veranstaltung', 'label': 'Audio Materialien (1)'}
    ]


class TestVerlagAdmin(AdminTestMethodsMixin, AdminTestCase):
    model_admin_class = _admin.VerlagAdmin
    model = _models.Verlag
    fields_expected = ['verlag_name', 'sitz']
    search_fields_expected = ['verlag_name']
    crosslinks_expected = [
        {'model_name': 'buch', 'fld_name': 'verlag', 'label': 'Bücher (1)'},
        {'model_name': 'magazin', 'fld_name': 'verlag', 'label': 'Magazine (1)'}
    ]


class TestBuchAdmin(AdminTestMethodsMixin, AdminTestCase):
    model_admin_class = _admin.BuchAdmin
    model = _models.Buch
    exclude_expected = [
        'herausgeber', 'verlag', 'autor', 'genre', 'schlagwort', 'person', 'band',
        'musiker', 'ort', 'spielort', 'veranstaltung'
    ]
    fields_expected = [
        'titel', 'titel_orig', 'seitenumfang', 'jahr', 'jahr_orig', 'auflage',
        'EAN', 'ISBN', 'is_buchband', 'beschreibung', 'bemerkungen',
        'schriftenreihe', 'buchband', 'sprache',
    ]
    search_fields_expected = ['titel', 'beschreibung', 'bemerkungen']

    crosslinks_expected = [
        {'model_name': 'buch', 'fld_name': 'buchband', 'label': 'Aufsätze (1)'},
    ]

    @classmethod
    def setUpTestData(cls):
        p1 = make(_models.Person, vorname='Alice', nachname='Testman')
        p2 = make(_models.Person, vorname='Bob', nachname='Mantest')
        cls.obj1 = make(
            cls.model,
            autor__person=[p1, p2], herausgeber__herausgeber=[str(p1), str(p2)],
            schlagwort__schlagwort=['Testschlagwort1', 'Testschlagwort2'],
            genre__genre=['Testgenre1', 'Testgenre2']
        )
        cls.test_data = [cls.obj1]
        super().setUpTestData()

    def test_autoren_string(self):
        self.assertEqual(
            self.model_admin.autoren_string(self.obj1),
            'Alice Testman (AT), Bob Mantest (BM)'
        )

    def test_herausgeber_string(self):
        self.assertEqual(
            self.model_admin.herausgeber_string(self.obj1),
            'Alice Testman, Bob Mantest'
        )

    def test_schlagwort_string(self):
        self.assertEqual(
            self.model_admin.schlagwort_string(self.obj1),
            'Testschlagwort1, Testschlagwort2'
        )

    def test_genre_string(self):
        self.assertEqual(
            self.model_admin.genre_string(self.obj1),
            'Testgenre1, Testgenre2'
        )


class TestBaseBrochureAdmin(AdminTestCase):
    model_admin_class = _admin.BaseBrochureAdmin
    model = _models.Brochure

    @translation_override(language=None)
    def test_get_fieldsets(self):
        # Assert that an extra fieldset vor the (ausgabe__magazin, ausgabe)
        # group was added.
        fieldsets = self.model_admin.get_fieldsets(self.get_request())
        # Should have three fieldsets:
        # the default 'none',
        # beschreibung & bemerkungen
        # and the ausgabe & ausgabe__magazin one.
        self.assertEqual(len(fieldsets), 3)
        self.assertEqual(fieldsets[1][0], 'Beilage von Ausgabe')
        fieldset_options = fieldsets[1][1]
        self.assertIn('fields', fieldset_options)
        self.assertEqual(
            fieldset_options['fields'], [('ausgabe__magazin', 'ausgabe')])
        self.assertIn('description', fieldset_options)
        self.assertEqual(
            fieldset_options['description'],
            'Geben Sie die Ausgabe an, der dieses Objekt beilag.'
        )


class TestBrochureAdmin(AdminTestMethodsMixin, AdminTestCase):
    model_admin_class = _admin.BrochureAdmin
    model = _models.Brochure
    fields_expected = [
        'titel', 'zusammenfassung', 'bemerkungen', 'ausgabe', 'beschreibung',
        'ausgabe__magazin'
    ]
    exclude_expected = ['genre', 'schlagwort']
    search_fields_expected = ['titel', 'zusammenfassung', 'beschreibung', 'bemerkungen']


class TestKatalogAdmin(AdminTestMethodsMixin, AdminTestCase):
    model_admin_class = _admin.KatalogAdmin
    model = _models.Katalog
    fields_expected = [
        'titel', 'zusammenfassung', 'bemerkungen', 'ausgabe', 'beschreibung',
        'art', 'ausgabe__magazin'
    ]
    exclude_expected = ['genre']
    search_fields_expected = ['titel', 'zusammenfassung', 'beschreibung', 'bemerkungen']

    def test_get_fieldsets(self):
        # Assert that 'art' and 'zusammenfassung' are swapped correctly
        none_fieldset_options = self.model_admin.get_fieldsets(self.get_request())[0][1]
        self.assertIn('fields', none_fieldset_options)
        self.assertIn('art', none_fieldset_options['fields'])
        art_index = none_fieldset_options['fields'].index('art')
        self.assertIn('zusammenfassung', none_fieldset_options['fields'])
        z_index = none_fieldset_options['fields'].index('zusammenfassung')
        self.assertTrue(art_index < z_index)


class TestKalenderAdmin(AdminTestMethodsMixin, AdminTestCase):
    model_admin_class = _admin.KalenderAdmin
    model = _models.Kalender
    fields_expected = [
        'titel', 'zusammenfassung', 'bemerkungen', 'ausgabe', 'beschreibung',
        'ausgabe__magazin'
    ]
    exclude_expected = ['genre', 'spielort', 'veranstaltung']
    search_fields_expected = ['titel', 'zusammenfassung', 'beschreibung', 'bemerkungen']


@skip("Unfinished model/ModelAdmin")
class TestMemoAdmin(AdminTestMethodsMixin, AdminTestCase):
    model_admin_class = _admin.MemoAdmin
    model = _models.Memorabilien
    fields_expected = ['titel', 'beschreibung', 'bemerkungen']
    exclude_expected = [
        'genre', 'schlagwort', 'person', 'band', 'musiker', 'ort', 'spielort',
        'veranstaltung'
    ]
    search_fields_expected = ['titel', 'beschreibung', 'bemerkungen', 'pk__exact']


@skip("Unfinished model/ModelAdmin")
class TestDokumentAdmin(AdminTestMethodsMixin, AdminTestCase):
    model_admin_class = _admin.DokumentAdmin
    model = _models.Dokument
    fields_expected = ['titel', 'beschreibung', 'bemerkungen']
    exclude_expected = [
        'genre', 'schlagwort', 'person', 'band', 'musiker', 'ort', 'spielort',
        'veranstaltung'
    ]
    search_fields_expected = ['titel', 'beschreibung', 'bemerkungen', 'pk__exact']


@skip("Unfinished model/ModelAdmin")
class TestTechnikAdmin(AdminTestMethodsMixin, AdminTestCase):
    model_admin_class = _admin.TechnikAdmin
    model = _models.Technik
    fields_expected = ['titel', 'beschreibung', 'bemerkungen']
    exclude_expected = [
        'genre', 'schlagwort', 'person', 'band', 'musiker', 'ort', 'spielort',
        'veranstaltung'
    ]
    search_fields_expected = ['titel', 'beschreibung', 'bemerkungen', 'pk__exact']


class TestVideoAdmin(AdminTestMethodsMixin, AdminTestCase):
    model_admin_class = _admin.VideoAdmin
    model = _models.Video
    fields_expected = [
<<<<<<< HEAD
        'titel', 'tracks', 'laufzeit', 'festplatte', 'quelle', 'beschreibung', 'bemerkungen']
    search_fields_expected = ['titel', 'beschreibung', 'bemerkungen', 'pk__exact']
=======
        'titel', 'tracks', 'laufzeit', 'jahr', 'quelle', 'beschreibung', 'bemerkungen', 'medium']
    search_fields_expected = ['titel', 'beschreibung', 'bemerkungen']
>>>>>>> f137ec8d
    exclude_expected = [
        'band', 'genre', 'musiker', 'person', 'schlagwort', 'ort', 'spielort', 'veranstaltung']


class TestBestandAdmin(AdminTestMethodsMixin, AdminTestCase):
    model_admin_class = _admin.BestandAdmin
    model = _models.Bestand
    fields_expected = [
        'bestand_art', 'lagerort', 'provenienz', 'audio', 'ausgabe', 'bildmaterial',
        'brochure', 'buch', 'dokument', 'memorabilien', 'technik', 'video'
    ]


class TestDateiAdmin(AdminTestMethodsMixin, AdminTestCase):
    model_admin_class = _admin.DateiAdmin
    model = _models.Datei
    fields_expected = [
        'titel', 'media_typ', 'datei_pfad', 'beschreibung', 'bemerkungen', 'provenienz']
    exclude_expected = [
        'genre', 'schlagwort', 'person', 'band', 'musiker', 'ort', 'spielort',
        'veranstaltung'
    ]
    search_fields_expected = ['titel', 'beschreibung', 'bemerkungen', 'pk__exact']


class TestHerausgeberAdmin(AdminTestMethodsMixin, AdminTestCase):
    model_admin_class = _admin.HerausgeberAdmin
    model = _models.Herausgeber
    fields_expected = ['herausgeber']
    search_fields_expected = ['herausgeber', 'pk__exact']

    crosslinks_expected = [
        {'model_name': 'buch', 'fld_name': 'herausgeber', 'label': 'Bücher (1)'},
        {'model_name': 'magazin', 'fld_name': 'herausgeber', 'label': 'Magazine (1)'}
    ]


class TestBildmaterialAdmin(AdminTestMethodsMixin, AdminTestCase):

    model_admin_class = _admin.BildmaterialAdmin
    model = _models.Bildmaterial
    test_data_count = 1

    fields_expected = [
        'titel', 'signatur', 'size', 'datum', 'beschreibung',
        'bemerkungen', 'reihe', 'copy_related'
    ]
    search_fields_expected = ['titel', 'beschreibung', 'bemerkungen']
    exclude_expected = [
        'genre', 'schlagwort', 'person', 'band',
        'musiker', 'ort', 'spielort', 'veranstaltung'
    ]

    @classmethod
    def setUpTestData(cls):
        super().setUpTestData()

        cls.band = make(_models.Band)
        cls.musiker = make(_models.Musiker)
        cls.veranstaltung = make(
            _models.Veranstaltung, band=[cls.band], musiker=[cls.musiker])
        cls.obj1.veranstaltung.add(cls.veranstaltung)

    def test_copy_related_set(self):
        self.model_admin.copy_related(self.obj1)
        self.assertIn(self.band, self.obj1.band.all())
        self.assertIn(self.musiker, self.obj1.musiker.all())

    def test_reponse_add(self):
        request = self.post_request(data={'copy_related': True})
        self.model_admin.response_add(request, self.obj1)
        self.assertIn(self.band, self.obj1.band.all())
        self.assertIn(self.musiker, self.obj1.musiker.all())

    def test_reponse_add_no_copy(self):
        request = self.post_request(data={})
        self.model_admin.response_add(request, self.obj1)
        self.assertNotIn(self.band, self.obj1.band.all())
        self.assertNotIn(self.musiker, self.obj1.musiker.all())

    def test_reponse_change(self):
        request = self.post_request(data={'copy_related': True})
        self.model_admin.response_change(request, self.obj1)
        self.assertIn(self.band, self.obj1.band.all())
        self.assertIn(self.musiker, self.obj1.musiker.all())

    def test_reponse_change_no_copy(self):
        request = self.post_request(data={})
        self.model_admin.response_change(request, self.obj1)
        self.assertNotIn(self.band, self.obj1.band.all())
        self.assertNotIn(self.musiker, self.obj1.musiker.all())


class TestAdminSite(UserTestCase):

    def test_app_index(self):
        response = self.client.get('/admin/DBentry/')
        self.assertEqual(
            response.resolver_match.func.__name__, MIZAdminSite.app_index.__name__)

        response = self.client.get('/admin/')
        self.assertEqual(
            response.resolver_match.func.__name__, MIZAdminSite.index.__name__)

    def test_index_DBentry(self):
        request = self.client.get('/admin/').wsgi_request
        response = miz_site.index(request)
        app_list = response.context_data['app_list']

        # Check for the three categories (fake apps) on the index page.
        app_names = [d.get('name', '') for d in app_list]
        for category in ['Archivgut', 'Stammdaten', 'Sonstige']:
            with self.subTest():
                self.assertIn(category, app_names)

    def test_index_admintools(self):
        # Assert that 'admintools' are added correctly to the context of the
        # index page.
        site = MIZAdminSite()
        tool = BulkAusgabe
        request = self.client.get('/admin/').wsgi_request
        response = site.index(request)
        self.assertIn('admintools', response.context_data)
        self.assertFalse(response.context_data['admintools'])
        # Now add an admintool.
        site.register_tool(
            tool,
            url_name='bulk_ausgabe',
            index_label='Test',
            superuser_only=False,
        )
        request = self.client.get('/admin/').wsgi_request
        response = site.index(request)
        self.assertIn('admintools', response.context_data)
        self.assertIn('bulk_ausgabe', response.context_data['admintools'])
        self.assertEqual(
            response.context_data['admintools']['bulk_ausgabe'], 'Test')

    def test_changelist_availability(self):
        from django.urls import reverse
        for model in miz_site._registry:
            opts = model._meta
            with self.subTest(model_name=opts.model_name):
                path = reverse(
                    "%s:%s_%s_changelist" %
                    (miz_site.name, opts.app_label, opts.model_name)
                )
                with self.assertNotRaises(Exception):
                    response = self.client.get(path=path, user=self.super_user)
                self.assertEqual(response.status_code, 200, msg=path)


class TestAuthAdminMixin(TestCase):

    @patch('DBentry.admin.super')
    def test_formfield_for_manytomany(self, mocked_super):
        # Assert that formfield_for_manytomany adds a (<model_class_name>) to
        # the human-readable part of the formfield's choices.
        ct = contenttypes.models.ContentType.objects.get_for_model(_models.AusgabeLnum)
        perm_queryset = Permission.objects.filter(content_type=ct)
        mocked_formfield = Mock(queryset=perm_queryset)
        mocked_super.return_value = Mock(
            formfield_for_manytomany=Mock(return_value=mocked_formfield))
        formfield = _admin.AuthAdminMixin().formfield_for_manytomany(None)
        for choice in formfield.choices:
            with self.subTest(choice=choice):
                self.assertIn(_models.AusgabeLnum.__name__, choice[1])<|MERGE_RESOLUTION|>--- conflicted
+++ resolved
@@ -1452,13 +1452,8 @@
     model_admin_class = _admin.VideoAdmin
     model = _models.Video
     fields_expected = [
-<<<<<<< HEAD
-        'titel', 'tracks', 'laufzeit', 'festplatte', 'quelle', 'beschreibung', 'bemerkungen']
-    search_fields_expected = ['titel', 'beschreibung', 'bemerkungen', 'pk__exact']
-=======
         'titel', 'tracks', 'laufzeit', 'jahr', 'quelle', 'beschreibung', 'bemerkungen', 'medium']
     search_fields_expected = ['titel', 'beschreibung', 'bemerkungen']
->>>>>>> f137ec8d
     exclude_expected = [
         'band', 'genre', 'musiker', 'person', 'schlagwort', 'ort', 'spielort', 'veranstaltung']
 
