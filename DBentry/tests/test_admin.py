--- conflicted
+++ resolved
@@ -585,15 +585,8 @@
     model_admin_class = _admin.MagazinAdmin
     model = _models.magazin
     exclude_expected = ['genre', 'verlag', 'herausgeber']
-<<<<<<< HEAD
     fields_expected = ['magazin_name', 'magazin_url', 'ausgaben_merkmal', 'fanzine', 'issn', 
         'beschreibung', 'bemerkungen', 'ort', 
-=======
-    fields_expected = [
-        'magazin_name', 'erstausgabe', 'turnus', 'magazin_url',
-        'ausgaben_merkmal', 'fanzine', 'issn',
-        'beschreibung', 'bemerkungen', 'ort',
->>>>>>> f1b99ca9
     ]
 
     crosslinks_expected = [
@@ -625,23 +618,8 @@
     ]
 
     crosslinks_expected = [
-<<<<<<< HEAD
-        {'model_name':'video',          'fld_name':'person', 'label':'Video Materialien (1)'}, 
-        {'model_name':'veranstaltung',  'fld_name':'person', 'label':'Veranstaltungen (1)'},
-        {'model_name':'datei',          'fld_name':'person', 'label':'Dateien (1)'}, 
-        {'model_name':'artikel',        'fld_name':'person', 'label':'Artikel (1)'}, 
-        {'model_name':'autor',          'fld_name':'person', 'label':'Autoren (1)'}, 
-        {'model_name':'memorabilien',   'fld_name':'person', 'label':'Memorabilien (1)'}, 
-        {'model_name':'dokument',       'fld_name':'person', 'label':'Dokumente (1)'}, 
-        {'model_name':'bildmaterial',   'fld_name':'person', 'label':'Bild Materialien (1)'}, 
-        {'model_name':'technik',        'fld_name':'person', 'label':'Technik (1)'}, 
-        {'model_name':'audio',          'fld_name':'person', 'label':'Audio Materialien (1)'}, 
-        {'model_name':'buch',           'fld_name':'person', 'label':'Bücher (1)'}, 
-        {'model_name':'musiker',        'fld_name':'person', 'label':'Musiker (1)'}, 
-=======
         {'model_name': 'video', 'fld_name': 'person', 'label': 'Video Materialien (1)'},
         {'model_name': 'veranstaltung', 'fld_name': 'person', 'label': 'Veranstaltungen (1)'},
-        {'model_name': 'herausgeber', 'fld_name': 'person', 'label': 'Herausgeber (1)'},
         {'model_name': 'datei', 'fld_name': 'person', 'label': 'Dateien (1)'},
         {'model_name': 'artikel', 'fld_name': 'person', 'label': 'Artikel (1)'},
         {'model_name': 'autor', 'fld_name': 'person', 'label': 'Autoren (1)'},
@@ -652,7 +630,6 @@
         {'model_name': 'audio', 'fld_name': 'person', 'label': 'Audio Materialien (1)'},
         {'model_name': 'buch', 'fld_name': 'person', 'label': 'Bücher (1)'},
         {'model_name': 'musiker', 'fld_name': 'person', 'label': 'Musiker (1)'},
->>>>>>> f1b99ca9
     ]
 
     def test_Ist_Musiker(self):
@@ -974,12 +951,7 @@
     test_data_count = 1
 
     crosslinks_expected = [
-<<<<<<< HEAD
         {'model_name': 'ort', 'fld_name': 'bland', 'label': 'Orte (1)'}
-=======
-        {'model_name': 'ort', 'fld_name': 'bland', 'label': 'Orte (1)'},
-        {'model_name': 'kreis', 'fld_name': 'bland', 'label': 'Kreise (1)'}
->>>>>>> f1b99ca9
     ]
 
 
@@ -999,22 +971,10 @@
 
     model_admin_class = _admin.AudioAdmin
     model = _models.audio
-<<<<<<< HEAD
     exclude_expected = ['plattenfirma', 'band', 'genre', 'musiker', 'person', 'schlagwort', 'spielort', 'veranstaltung', 'ort']
     # Note that AudioAdmin specifies a fieldsets attribute, overriding (and removing catalog_nr) the fields for the form that way
     fields_expected = ['titel', 'tracks', 'laufzeit', 'e_jahr', 'quelle', 'catalog_nr',
         'release_id', 'discogs_url', 'beschreibung', 'bemerkungen'
-=======
-    exclude_expected = [
-        'plattenfirma', 'band', 'genre', 'musiker', 'person', 'schlagwort',
-        'spielort', 'veranstaltung', 'ort'
-    ]
-    # Note that AudioAdmin specifies a fieldsets attribute, overriding
-    # (and removing catalog_nr) the fields for the form that way.
-    fields_expected = [
-        'titel', 'tracks', 'laufzeit', 'e_jahr', 'quelle', 'catalog_nr',
-        'release_id', 'discogs_url', 'beschreibung', 'bemerkungen', 'sender'
->>>>>>> f1b99ca9
     ]
     raw_data = [
         {
@@ -1107,22 +1067,12 @@
 
     @classmethod
     def setUpTestData(cls):
-<<<<<<< HEAD
         p1 = make(_models.person, vorname = 'Alice', nachname = 'Testman')
         p2 = make(_models.person, vorname = 'Bob', nachname = 'Mantest')
         cls.obj1 = make(cls.model, 
             autor__person = [p1, p2], herausgeber__herausgeber = [str(p1), str(p2)],
             schlagwort__schlagwort = ['Testschlagwort1', 'Testschlagwort2'], 
             genre__genre = ['Testgenre1', 'Testgenre2']
-=======
-        p1 = make(_models.person, vorname='Alice', nachname='Testman')
-        p2 = make(_models.person, vorname='Bob', nachname='Mantest')
-        cls.obj1 = make(
-            cls.model,
-            autor__person=[p1, p2], herausgeber__person=[p1, p2],
-            schlagwort__schlagwort=['Testschlagwort1', 'Testschlagwort2'],
-            genre__genre=['Testgenre1', 'Testgenre2']
->>>>>>> f1b99ca9
         )
         cls.test_data = [cls.obj1]
         super().setUpTestData()
@@ -1276,25 +1226,8 @@
 class TestVideoAdmin(AdminTestMethodsMixin, AdminTestCase):
     model_admin_class = _admin.VideoAdmin
     model = _models.video
-<<<<<<< HEAD
     fields_expected = ['titel',  'tracks',  'laufzeit',  'festplatte',  'quelle',  'beschreibung',  'bemerkungen']
     exclude_expected = ['band',  'genre',  'musiker',  'person',  'schlagwort',  'spielort',  'veranstaltung']
-=======
-    fields_expected = [
-        'titel', 'tracks', 'laufzeit', 'festplatte', 'quelle', 'beschreibung',
-        'bemerkungen', 'sender'
-    ]
-    exclude_expected = [
-        'band', 'genre', 'musiker', 'person', 'schlagwort', 'spielort',
-        'veranstaltung'
-    ]
-
-
-class TestKreisAdmin(AdminTestMethodsMixin, AdminTestCase):
-    model_admin_class = _admin.KreisAdmin
-    model = _models.kreis
-    fields_expected = ['name', 'bland']
->>>>>>> f1b99ca9
 
 
 class TestBestandAdmin(AdminTestMethodsMixin, AdminTestCase):
@@ -1309,7 +1242,6 @@
 class TestDateiAdmin(AdminTestMethodsMixin, AdminTestCase):
     model_admin_class = _admin.DateiAdmin
     model = _models.datei
-<<<<<<< HEAD
     fields_expected = ['titel',  'media_typ',  'datei_pfad',  'beschreibung',  'bemerkungen', 'provenienz']
     exclude_expected = ['genre',  'schlagwort',  'person',  'band',  'musiker',  'ort',  'spielort',  'veranstaltung']
     
@@ -1318,23 +1250,6 @@
     model = _models.Herausgeber
     fields_expected = ['herausgeber']
     
-=======
-    fields_expected = [
-        'titel', 'media_typ', 'datei_pfad', 'beschreibung', 'bemerkungen',
-        'quelle', 'sender', 'provenienz'
-    ]
-    exclude_expected = [
-        'genre', 'schlagwort', 'person', 'band', 'musiker', 'ort', 'spielort',
-        'veranstaltung'
-    ]
-
-
-class TestHerausgeberAdmin(AdminTestMethodsMixin, AdminTestCase):
-    model_admin_class = _admin.HerausgeberAdmin
-    model = _models.Herausgeber
-    fields_expected = ['person', 'organisation']
-
->>>>>>> f1b99ca9
     crosslinks_expected = [
         {'model_name': 'buch', 'fld_name': 'herausgeber', 'label': 'Bücher (1)'},
         {'model_name': 'magazin', 'fld_name': 'herausgeber', 'label': 'Magazine (1)'}
