from stdnum import issn
from unittest.mock import Mock, patch

from django.apps import apps
from django.db.models import fields

import DBentry.models as _models
from DBentry.base.models import BaseModel, BaseM2MModel
from DBentry.factory import (
    factory, RuntimeFactoryMixin, UniqueFaker, modelfactory_factory, make,
    SelfFactory, M2MFactory, MIZDjangoOptions, MIZModelFactory,
    AutorFactory, MagazinFactory
)
from DBentry.models import BaseBrochure
from DBentry.tests.base import MyTestCase
from DBentry.utils import get_model_relations, get_model_fields


class TestRuntimeFactoryMixin(MyTestCase):

    local_factory_module = 'DBentry.factory'  # the module modelfactory_factory lives in
    base_factory_module = 'factory.base'

    # We are subclassing factory.SubFactory as the mixin's functionality should not depend on any
    # custom factories for these tests.
    dummy_factory = type('Dummy', (RuntimeFactoryMixin, factory.SubFactory), {})

    def test_existing_factory(self):
        # Assert that factory property returns the factory we're passing to __init__
        fac = self.dummy_factory(AutorFactory)
        self.assertEqual(AutorFactory, fac.factory)
        self.assertEqual(fac.factory.__module__, self.local_factory_module)

    def test_new_factory(self):
        # Assert that the factory property can create a new factory if needed.
        fac = self.dummy_factory(
            self.local_factory_module + '.DoesNotExit', related_model=_models.technik)
        self.assertEqual(fac.factory._meta.model, _models.technik)
        from DBentry import factory
        self.assertIn('technik', factory._cache)

    def test_new_factory_wo_related_model(self):
        # factory property should raise an AttributeError if the factory's related_model attribute
        # is None and a new factory has to be created.
        fac = self.dummy_factory(self.local_factory_module + 'beep', related_model=None)
        with self.assertRaises(AttributeError):
            fac.factory


class TestUniqueFaker(MyTestCase):

    def test_init(self):
        # UniqueFaker.function should default to lambda n: n
        faker = UniqueFaker('name', function=None)
        self.assertEqual(faker.function.__name__, '<lambda>')
        self.assertEqual(faker.function(1), 1)
        self.assertEqual(faker.function(42), 42)

        # UniqueFaker should accept a provider's name as well as a factory.Faker instance.
        faker = UniqueFaker('month')
        self.assertEqual(faker.faker.provider, 'month')

        faker = UniqueFaker(factory.Faker('month'), function=lambda n: n)
        self.assertEqual(faker.faker.provider, 'month')


class TestSelfFactory(MyTestCase):

    def test_evaluate(self):
        GenreFactory = modelfactory_factory(_models.genre)
        created = GenreFactory(ober=None)
        self.assertIsNone(created.ober)

        created = GenreFactory(ober__ober__ober=None)
        self.assertIsNotNone(created.ober)
        self.assertIsNotNone(created.ober.ober)
        self.assertIsNone(created.ober.ober.ober)

        # Assert that SelfFactory creates exactly no related object when no params are given
        # and does not get stuck in infinity recursion.
        created = GenreFactory()
        self.assertIsNone(created.ober)

        # And now with actual data:
        ober = GenreFactory(genre='Obergenre')
        sub = GenreFactory(genre='Subgenre', ober=ober)
        self.assertEqual(sub.ober, ober)
        self.assertIn(sub, ober.sub_genres.all())

        # Assert that SelfFactory creates one related object if it is required.
        GenreFactory.ober.required = True
        created = GenreFactory()
        self.assertIsNotNone(created.ober)
        self.assertIsNone(created.ober.ober)
        GenreFactory.ober.required = False


class TestRelatedFactory(MyTestCase):

    def test_rf_string_direct(self):
        g = make(_models.genre, genre='TestGenre0', genre_alias__alias='Alias1')
        self.assertIn('Alias1', g.genre_alias_set.values_list('alias', flat=True))

    def test_rf_string_single_list(self):
        g = make(_models.genre, genre='TestGenre0', genre_alias__alias=['Alias1'])
        self.assertIn('Alias1', g.genre_alias_set.values_list('alias', flat=True))

    def test_rf_string_list(self):
        g = make(_models.genre, genre='TestGenre0', genre_alias__alias=['Alias1', 'Alias2'])
        self.assertIn('Alias1', g.genre_alias_set.values_list('alias', flat=True))

    def test_rf_instance_direct(self):
        m1 = make(_models.musiker)
        p = make(_models.person, vorname='Alice', nachname='Testman', musiker=m1)
        self.assertIn(m1, p.musiker_set.all())

    def test_rf_instance_single_list(self):
        m1 = make(_models.musiker)
        p = make(_models.person, vorname='Alice', nachname='Testman', musiker=[m1])
        self.assertIn(m1, p.musiker_set.all())

    def test_rf_instance_list(self):
        m1 = make(_models.musiker)
        m2 = make(_models.musiker)
        p = make(_models.person, vorname='Alice', nachname='Testman', musiker=[m1, m2])
        self.assertIn(m1, p.musiker_set.all())
        self.assertIn(m2, p.musiker_set.all())

    def test_rf_extra(self):
        g = make(_models.genre, genre='TestGenre0', genre_alias__extra=3)
        self.assertEqual(g.genre_alias_set.count(), 3)


class TestM2MFactory(MyTestCase):

    def test_m2m_string_direct(self):
        m = make(_models.musiker, genre__genre='TestGenre1')
        self.assertIn('TestGenre1', m.genre.values_list('genre', flat=True))

    def test_m2m_string_single_list(self):
        m = make(_models.musiker, genre__genre=['TestGenre1'])
        self.assertIn('TestGenre1', m.genre.values_list('genre', flat=True))

    def test_m2m_string_list(self):
        m = make(_models.musiker, genre__genre=['TestGenre1', 'TestGenre2'])
        self.assertIn('TestGenre1', m.genre.values_list('genre', flat=True))
        self.assertIn('TestGenre2', m.genre.values_list('genre', flat=True))

    def test_m2m_instance_direct(self):
        g1 = make(_models.genre)
        m = make(_models.musiker, genre=g1)
        self.assertIn(g1, m.genre.all())

    def test_m2m_instance_single_list(self):
        g1 = make(_models.genre)
        m = make(_models.musiker, genre=[g1])
        self.assertIn(g1, m.genre.all())

    def test_m2m_instance_list(self):
        g1 = make(_models.genre)
        g2 = make(_models.genre)
        m = make(_models.musiker, genre=[g1, g2])
        self.assertIn(g1, m.genre.all())
        self.assertIn(g2, m.genre.all())

    def test_m2m_extra(self):
        m = make(_models.musiker, genre__extra=3)
        self.assertEqual(m.genre.count(), 3)

        g1 = make(_models.genre)
        g2 = make(_models.genre)
        m = make(_models.musiker, genre=[g1, g2], genre__extra=2)
        self.assertIn(g1, m.genre.all())
        self.assertIn(g2, m.genre.all())
        self.assertEqual(m.genre.count(), 4)

    def test_m2m_pops_accessor_name(self):
        m2m = M2MFactory(
            'DBentry.factory.whatever',
            accessor_name='beep boop',
            related_model=_models.genre
        )
        self.assertIsNone(m2m.accessor_name)


class TestMIZDjangoOptions(MyTestCase):

    def test_get_decl_for_model_field(self):
        # Assert that the dynamically added 'base' fields have the correct types.
        func = MIZDjangoOptions._get_decl_for_model_field
        # CharField / TextField => factory.Faker('word') || UniqueFaker('word') if unique
        decl = func(fields.CharField())
        self.assertIsInstance(decl, factory.Faker)
        self.assertEqual(decl.provider, 'word')
        decl = func(fields.TextField())
        self.assertIsInstance(decl, factory.Faker)
        self.assertEqual(decl.provider, 'word')

        decl = func(fields.CharField(unique=True))
        self.assertIsInstance(decl, UniqueFaker)
        self.assertEqual(decl.faker.provider, 'word')
        decl = func(fields.TextField(unique=True))
        self.assertIsInstance(decl, UniqueFaker)
        self.assertEqual(decl.faker.provider, 'word')

        # IntegerField => factory.Faker('pyint') || factory.Sequence(lambda n: n) if unique
        decl = func(fields.IntegerField())
        self.assertIsInstance(decl, factory.Faker)
        self.assertEqual(decl.provider, 'pyint')

        decl = func(fields.IntegerField(unique=True))
        self.assertIsInstance(decl, factory.Sequence)

        # BooleanField =>  factory.Faker('pybool')
        decl = func(fields.BooleanField())
        self.assertIsInstance(decl, factory.Faker)
        self.assertEqual(decl.provider, 'pybool')

        # DateField => factory.Faker('date')
        decl = func(fields.DateField())
        self.assertIsInstance(decl, factory.Faker)
        self.assertEqual(decl.provider, 'date')

        decl = func(fields.DateTimeField())
        self.assertIsInstance(decl, factory.Faker)
        self.assertEqual(decl.provider, 'date_time')

        decl = func(fields.TimeField())
        self.assertIsInstance(decl, factory.Faker)
        self.assertEqual(decl.provider, 'time')

        # DurationField => factory.Faker('time_delta')
        decl = func(fields.DurationField())
        self.assertIsInstance(decl, factory.Faker)
        self.assertEqual(decl.provider, 'time_delta')

    def test_adds_required_fields(self):
        # A dynamically created factory *must* include model fields that are required.
        # Model veranstaltung has three required fields:
        # name (CharField), datum (DateField), spielort (ForeignKey(spielort))
        fac = modelfactory_factory(_models.veranstaltung)
        self.assertIn('name', dir(fac))
        self.assertIn('datum', dir(fac))
        self.assertIn('spielort', dir(fac))

    def test_accounts_for_unique_constraints(self):
        # MIZDjangoOptions should make sure that declarations (base or SubFactory) return unique
        # values if the model field has the unique flag.
        # TODO: write this test
        pass

    def test_add_m2m_factories(self):
        # Assert that the created m2m factories are following the relation correctly.
        fac = modelfactory_factory(_models.artikel)
        self.assertEqual(fac.genre.factory._meta.model, _models.genre)
        self.assertEqual(fac.schlagwort.factory._meta.model, _models.schlagwort)
        self.assertEqual(fac.person.factory._meta.model, _models.person)
        self.assertEqual(fac.autor.factory._meta.model, _models.autor)
        self.assertEqual(fac.band.factory._meta.model, _models.band)
        self.assertEqual(fac.musiker.factory._meta.model, _models.musiker)
        self.assertEqual(fac.ort.factory._meta.model, _models.ort)
        self.assertEqual(fac.spielort.factory._meta.model, _models.spielort)
        self.assertEqual(fac.veranstaltung.factory._meta.model, _models.veranstaltung)

        fac = modelfactory_factory(_models.musiker)
        self.assertEqual(fac.audio.factory._meta.model, _models.audio)
        self.assertEqual(fac.orte.factory._meta.model, _models.ort)
        self.assertEqual(fac.artikel.factory._meta.model, _models.artikel)
        self.assertEqual(fac.memorabilien.factory._meta.model, _models.memorabilien)
        self.assertEqual(fac.datei.factory._meta.model, _models.datei)
        self.assertEqual(fac.technik.factory._meta.model, _models.technik)
        self.assertEqual(fac.bildmaterial.factory._meta.model, _models.bildmaterial)
        self.assertEqual(fac.video.factory._meta.model, _models.video)
        self.assertEqual(fac.dokument.factory._meta.model, _models.dokument)
        self.assertEqual(fac.veranstaltung.factory._meta.model, _models.veranstaltung)
        self.assertEqual(fac.genre.factory._meta.model, _models.genre)
        self.assertEqual(fac.buch.factory._meta.model, _models.buch)
        self.assertEqual(fac.instrument.factory._meta.model, _models.instrument)
        self.assertEqual(fac.band.factory._meta.model, _models.band)

    def get_mocked_field(self, field_name, model, related_model):
        mocked_field = Mock(model=model, related_model=related_model)
        mocked_field.configure_mock(name=field_name)
        return mocked_field

    def get_mocked_rel(self, rel_name, accessor_name, **kwargs):
        mocked_rel = Mock(get_accessor_name=Mock(return_value=accessor_name), **kwargs)
        mocked_rel.configure_mock(name=rel_name)
        return mocked_rel

    @patch('DBentry.factory.get_model_relations')
    def test_add_m2m_factories_inherited_relation(self, mocked_get_model_relations):
        # Assert that add_m2m_factories can handle inherited ManyToManyRelations.
        # Pretend factory has no attributes, so add_m2m_factories will try to add one:
        mocked_factory = Mock(spec=[])

        # Relation from BaseBrochure to genre inherited by Kalendar; expected:
        # declaration name and descriptor_name = 'mocked_field_name'
        # related_model = _models.genre
        mocked_rel = self.get_mocked_rel(
            'mocked_rel_name', 'mocked_rel_accessor',
            field=self.get_mocked_field(
                'mocked_field_name', model=_models.BaseBrochure, related_model=_models.genre)
        )
        mocked_get_model_relations.return_value = [mocked_rel]
        opts = MIZDjangoOptions()
        opts.factory = mocked_factory
        opts.model = _models.Kalendar

        with patch.object(opts, '_get_factory_name_for_model', new=Mock(return_value='SomeFactory')):
            with patch('DBentry.factory.M2MFactory') as mocked_m2m_factory:
                opts.add_m2m_factories()

        self.assertTrue(hasattr(opts.factory, 'mocked_field_name'))
        self.assertIsInstance(opts.factory.mocked_field_name, Mock)
        expected_args = ('SomeFactory', )
        expected_kwargs = {'descriptor_name': 'mocked_field_name', 'related_model': _models.genre}
        self.assertEqual(mocked_m2m_factory.call_args, (expected_args, expected_kwargs))

        # Relation from genre to BaseBrochure inherited by Kalendar; expected:
        # declaration name = 'mocked_rel_name';
        # descriptor_name = 'mocked_rel_accessor';
        # related_model = _models.genre
        mocked_rel = self.get_mocked_rel(
            'mocked_rel_name', 'mocked_rel_accessor',
            field=self.get_mocked_field(
                'mocked_field_name', model=_models.genre, related_model=_models.BaseBrochure)
        )
        mocked_get_model_relations.return_value = [mocked_rel]
        opts = MIZDjangoOptions()
        opts.factory = mocked_factory
        opts.model = _models.Kalendar

        with patch.object(opts, '_get_factory_name_for_model', new=Mock(return_value='SomeFactory')):
            with patch('DBentry.factory.M2MFactory') as mocked_m2m_factory:
                opts.add_m2m_factories()

        self.assertTrue(hasattr(opts.factory, 'mocked_rel_name'))
        self.assertIsInstance(opts.factory.mocked_rel_name, Mock)
        expected_args = ('SomeFactory', )
        expected_kwargs = {'descriptor_name': 'mocked_rel_accessor', 'related_model': _models.genre}
        self.assertEqual(mocked_m2m_factory.call_args, (expected_args, expected_kwargs))

    @patch('DBentry.factory.get_model_relations')
    def test_add_m2m_factories_unknown_relation(self, mocked_get_model_relations):
        # Assert that add_m2m_factories raises a TypeError if it encounters a relation that:
        # - does not originate from self.model
        # - does not target self.model
        # - is not an inherited relation
        mocked_rel = self.get_mocked_rel(
            'mocked_rel_name', 'mocked_rel_accessor',
            field=self.get_mocked_field(
                'mocked_field_name', model=_models.ort, related_model=_models.instrument),
            many_to_many=True,
        )
        mocked_get_model_relations.return_value = [mocked_rel]
        opts = MIZDjangoOptions()
        opts.model = _models.buch
        with self.assertRaises(TypeError):
            opts.add_m2m_factories()

    def test_add_related_factories(self):
        # Assert that the created related factories are following the relation correctly.
        fac = modelfactory_factory(_models.buch)
        self.assertEqual(fac.schriftenreihe.factory._meta.model, _models.schriftenreihe)
        self.assertEqual(fac.buchband.factory._meta.model, _models.buch)
        self.assertEqual(fac.verlag.factory._meta.model, _models.verlag)

    @patch('DBentry.factory.get_model_relations')
    def test_add_related_factories_inherited_relation(self, mocked_get_model_relations):
        # Assert that add_related_factories can handle inherited relations.
        # Pretend factory has no attributes, so add_related_factories will try to add one:
        mocked_factory = Mock(spec=[])
        mocked_rel = self.get_mocked_rel(
            'mocked_rel_name', 'mocked_rel_accessor',
            field=self.get_mocked_field(
                'mocked_field_name', model=_models.BaseBrochure, related_model=_models.genre),
            many_to_many=False, model=_models.genre, related_model=_models.BaseBrochure
        )
        mocked_get_model_relations.return_value = [mocked_rel]

        opts = MIZDjangoOptions()
        opts.factory = mocked_factory
        opts.model = _models.Kalendar

        with patch.object(opts, '_get_factory_name_for_model', new=Mock(return_value='SomeFactory')):
            with patch('DBentry.factory.RelatedFactory') as mocked_related_factory:
                opts.add_related_factories()

        self.assertTrue(hasattr(opts.factory, 'mocked_rel_name'))
        self.assertIsInstance(opts.factory.mocked_rel_name, Mock)
        expected_args = ('SomeFactory', )
        expected_kwargs = {
            'factory_related_name': 'mocked_field_name',
            'accessor_name': 'mocked_rel_accessor',
            'related_model': _models.BaseBrochure
        }
        self.assertEqual(mocked_related_factory.call_args, (expected_args, expected_kwargs))

        mocked_get_model_relations.return_value = [_models.genre._meta.get_field('basebrochure')]
        fac = modelfactory_factory(_models.Kalendar)
        created = fac(genre__genre='Testgenre')
        self.assertEqual(list(created.genre.values_list('genre', flat=True)), ['Testgenre'])

    def test_add_sub_factories(self):
        # Assert that self relations are recognized properly
        fac = modelfactory_factory(_models.buch)
        self.assertIsInstance(fac.buchband, SelfFactory)

    def test_check_declarations(self):
<<<<<<< HEAD
        # Assert that all dynamically created factories are accounted for
        # in the correct declaration sets.
        buch = _models.buch
        fac = modelfactory_factory(buch)
        declarations = fac._meta.declarations
        # required base fields
        for field in get_model_fields(buch, foreign=False, m2m=False):
            if field.has_default() or field.blank:
                continue
            self.assertIn(field.name, declarations,
                msg='{} not found in base declarations'.format(field.name))
=======
        # Assert that all dynamically created factories are accounted for in the correct
        # declaration sets.
        video = _models.video
        fac = modelfactory_factory(video)
        declarations = fac._meta.declarations
        # required base fields
        for field in get_model_fields(video, foreign=False, m2m=False):
            if field.has_default() or field.blank:
                continue
            msg = '{} not found in base declarations'.format(field.name)
            self.assertIn(field.name, declarations, msg=msg)
>>>>>>> d4503622
        self.assertIn('titel', declarations)

        # SubFactories
<<<<<<< HEAD
        for field in get_model_fields(buch, base=False, foreign=True, m2m=False):
            self.assertIn(field.name, declarations,
                msg='{} not found in SubFactory declarations'.format(field.name))
        self.assertIn('verlag', declarations)

        # RelatedFactories
        for rel in get_model_relations(buch, forward=False):
            if rel.many_to_many:
                continue
            name = rel.name
            self.assertIn(name, declarations,
                msg='{} not found in reverse related declarations'.format(name))
=======
        for field in get_model_fields(video, base=False, foreign=True, m2m=False):
            msg = '{} not found in SubFactory declarations'.format(field.name)
            self.assertIn(field.name, declarations, msg=msg)
        self.assertIn('sender', declarations)

        # RelatedFactories
        for rel in get_model_relations(video, forward=False):
            if rel.many_to_many:
                continue
            name = rel.name
            msg = '{} not found in reverse related declarations'.format(name)
            self.assertIn(name, declarations, msg=msg)
>>>>>>> d4503622
        self.assertIn('bestand', declarations)

        # M2MFactories
        for rel in get_model_relations(buch):
            if not rel.many_to_many:
                continue
            if rel.field.model == buch:
                name = rel.field.name
            else:
                name = rel.name
<<<<<<< HEAD
            self.assertIn(name, declarations,
                msg='{} not found in M2MFactory declarations'.format(name))
=======
            msg = '{} not found in M2MFactory declarations'.format(name)
            self.assertIn(name, declarations, msg=msg)
>>>>>>> d4503622
        self.assertIn('genre', declarations)
        self.assertIn('musiker', declarations)
        self.assertIn('schlagwort', declarations)
        self.assertIn('spielort', declarations)
        self.assertIn('person', declarations)
        self.assertIn('band', declarations)
        self.assertIn('veranstaltung', declarations)


class TestModelFactoryFactory(MyTestCase):

    def test_meta_kwargs(self):
        # Assert that the correct options class is created for the model factory.
        # TODO: write this test
        pass


class ModelFactoryTestCase(MyTestCase):

    factory_class = None

    def setUp(self):
        super().setUp()
        # Reset sequences:
        if self.factory_class is not None:
            self.factory_class.reset_sequence()


class TestMagazinFactory(ModelFactoryTestCase):

    factory_class = modelfactory_factory(_models.magazin)

    def test_magazin_name_field(self):
        self.assertEqual(self.factory_class().magazin_name, 'TestMagazin0')
        self.assertEqual(self.factory_class().magazin_name, 'TestMagazin1')
        self.assertEqual(self.factory_class(__sequence=42).magazin_name, 'TestMagazin42')

    def test_issn_field(self):
        m = MagazinFactory()
        self.assertTrue(m.issn)
        self.assertTrue(issn.is_valid(m.issn))

        m = MagazinFactory(issn='45010528')
        self.assertEqual(m.issn, '45010528')

    def test_get_or_create(self):
        expected = self.factory_class()
        self.assertEqual(self.factory_class(magazin_name=expected.magazin_name), expected)


class TestAusgabeFactory(ModelFactoryTestCase):

    factory_class = modelfactory_factory(_models.ausgabe)

    def test_ausgabe_jahr(self):
        a = self.factory_class(ausgabe_jahr__jahr=2001)
        self.assertIn(2001, a.ausgabe_jahr_set.values_list('jahr', flat=True))
        self.assertEqual(a.ausgabe_jahr_set.count(), 1)

        a = self.factory_class(ausgabe_jahr__jahr=[2001, 2002])
        self.assertIn(2001, a.ausgabe_jahr_set.values_list('jahr', flat=True))
        self.assertIn(2002, a.ausgabe_jahr_set.values_list('jahr', flat=True))
        self.assertEqual(a.ausgabe_jahr_set.count(), 2)

    def test_ausgabe_num(self):
        a = self.factory_class(ausgabe_num__num=21)
        self.assertIn(21, a.ausgabe_num_set.values_list('num', flat=True))
        self.assertEqual(a.ausgabe_num_set.count(), 1)

        a = self.factory_class(ausgabe_num__num=[21, 22])
        self.assertIn(21, a.ausgabe_num_set.values_list('num', flat=True))
        self.assertIn(22, a.ausgabe_num_set.values_list('num', flat=True))
        self.assertEqual(a.ausgabe_num_set.count(), 2)

    def test_ausgabe_lnum(self):
        a = self.factory_class(ausgabe_lnum__lnum=21)
        self.assertIn(21, a.ausgabe_lnum_set.values_list('lnum', flat=True))
        self.assertEqual(a.ausgabe_lnum_set.count(), 1)

        a = self.factory_class(ausgabe_lnum__lnum=[21, 22])
        self.assertIn(21, a.ausgabe_lnum_set.values_list('lnum', flat=True))
        self.assertIn(22, a.ausgabe_lnum_set.values_list('lnum', flat=True))
        self.assertEqual(a.ausgabe_lnum_set.count(), 2)

    def test_ausgabe_monat(self):
        januar, _ = _models.monat.objects.get_or_create(monat='Januar', abk='Jan', ordinal=1)
        februar, _ = _models.monat.objects.get_or_create(monat='Februar', abk='Feb', ordinal=2)

        a = self.factory_class(ausgabe_monat__monat__monat='Januar')
        self.assertIn(
            (januar.pk, 'Januar'), a.ausgabe_monat_set.values_list('monat__id', 'monat__monat'))
        self.assertEqual(a.ausgabe_monat_set.count(), 1)

        a = self.factory_class(ausgabe_monat__monat__ordinal=1)
        self.assertIn(
            (januar.pk, 'Januar', 1),
            a.ausgabe_monat_set.values_list('monat__id', 'monat__monat', 'monat__ordinal')
        )
        self.assertEqual(a.ausgabe_monat_set.count(), 1)

        a = self.factory_class(ausgabe_monat__monat__monat=['Januar', 'Februar'])
        self.assertIn(
            (januar.pk, 'Januar'), a.ausgabe_monat_set.values_list('monat__id', 'monat__monat'))
        self.assertIn(
            (februar.pk, 'Februar'), a.ausgabe_monat_set.values_list('monat__id', 'monat__monat'))
        self.assertEqual(a.ausgabe_monat_set.count(), 2)

        a = self.factory_class(ausgabe_monat__monat__ordinal=[1, 2])
        self.assertIn(
            (januar.pk, 'Januar', 1),
            a.ausgabe_monat_set.values_list('monat__id', 'monat__monat', 'monat__ordinal')
        )
        self.assertIn(
            (februar.pk, 'Februar', 2),
            a.ausgabe_monat_set.values_list('monat__id', 'monat__monat', 'monat__ordinal')
        )
        self.assertEqual(a.ausgabe_monat_set.count(), 2)

    def test_ausgabe_magazin(self):
        a = self.factory_class(magazin__magazin_name='Testmagazin')
        self.assertEqual(a.magazin.magazin_name, 'Testmagazin')

    def test_complex_creation(self):
        lagerort_factory = modelfactory_factory(_models.lagerort)
        lagerort_1 = lagerort_factory(ort='TestLagerOrt')
        lagerort_2 = lagerort_factory(ort='TestLagerOrt2')
        prov = modelfactory_factory(_models.provenienz)(geber__name='TestCase')

        obj1 = self.factory_class(
            magazin__magazin_name='Testmagazin',
            ausgabe_jahr__jahr=2000, ausgabe_num__num=1,
            bestand__lagerort=lagerort_1, bestand__provenienz=prov
        )
        obj2 = self.factory_class(
            magazin__magazin_name='Testmagazin',
            ausgabe_jahr__jahr=2000, ausgabe_num__num=2,
            bestand__lagerort=[lagerort_1, lagerort_2],
            bestand__provenienz=[None, prov],
        )
        obj3 = self.factory_class(
            magazin__magazin_name='Testmagazin',
            ausgabe_jahr__jahr=2000, ausgabe_num__num=3,
            bestand__lagerort=lagerort_2,
        )

        self.assertEqual(obj1.magazin.magazin_name, 'Testmagazin')
        self.assertIn(2000, obj1.ausgabe_jahr_set.values_list('jahr', flat=True))
        self.assertIn(1, obj1.ausgabe_num_set.values_list('num', flat=True))
        self.assertEqual(obj1.bestand_set.count(), 1)
        self.assertEqual(obj1.bestand_set.first().lagerort, lagerort_1)
        self.assertEqual(obj1.bestand_set.first().provenienz, prov)

        self.assertEqual(obj2.magazin.magazin_name, 'Testmagazin')
        self.assertIn(2000, obj2.ausgabe_jahr_set.values_list('jahr', flat=True))
        self.assertIn(2, obj2.ausgabe_num_set.values_list('num', flat=True))
        self.assertEqual(obj2.bestand_set.count(), 2)
        b1, b2 = obj2.bestand_set.all()
        self.assertEqual(b1.lagerort, lagerort_1)
        self.assertIsNone(b1.provenienz)
        self.assertEqual(b2.lagerort, lagerort_2)
        self.assertEqual(b2.provenienz, prov)

        self.assertEqual(obj3.magazin.magazin_name, 'Testmagazin')
        self.assertIn(2000, obj3.ausgabe_jahr_set.values_list('jahr', flat=True))
        self.assertIn(3, obj3.ausgabe_num_set.values_list('num', flat=True))
        self.assertEqual(obj3.bestand_set.count(), 1)
        self.assertEqual(obj3.bestand_set.first().lagerort, lagerort_2)
        self.assertIsNone(obj3.bestand_set.first().provenienz)


class TestAutorFactory(ModelFactoryTestCase):

    factory_class = modelfactory_factory(_models.autor)

    def test_kuerzel_field(self):
        # Assert that kuerzel depends on the person's name.
        a = self.factory_class()
        expected = a.person.vorname[0] + a.person.nachname[0]
        self.assertEqual(a.kuerzel, expected)

        a = self.factory_class(person__vorname='', person__nachname='Foo')
        self.assertEqual(a.kuerzel, 'FO')

        a = self.factory_class(person=None)
        self.assertEqual(a.kuerzel, 'XY')

        a = self.factory_class(kuerzel='AB')
        self.assertEqual(a.kuerzel, 'AB')


class TestMonatFactory(ModelFactoryTestCase):

    factory_class = modelfactory_factory(_models.monat)

    def test_abk_field(self):
        # Assert that abk depends on the monat's 'name'.
        m = self.factory_class()
        self.assertEqual(m.abk, m.monat[:3])

        m = self.factory_class(monat='Nope')
        self.assertEqual(m.abk, 'Nop')

    def test_get_or_create(self):
        expected = self.factory_class()
        self.assertEqual(self.factory_class(monat=expected.monat), expected)


class TestMIZModelFactory(MyTestCase):

    @classmethod
    def setUpTestData(cls):
        super().setUpTestData()
        cls.factories = []
        models = [
            m
            for m in apps.get_models('DBentry')
            if issubclass(m, BaseModel) and not issubclass(m, (BaseM2MModel, BaseBrochure))
        ]
        for model in models:
            kwargs = {'Meta': type('Options', (MIZDjangoOptions,), {'model': model})}
            cls.factories.append(
                type(model._meta.model_name.capitalize() + 'Factory', (MIZModelFactory, ), kwargs))

    def assertAllRelationsUsed(self, obj):
        for rel in get_model_relations(obj._meta.model):
            if rel.many_to_many:
                if rel.related_model == obj._meta.model:
                    # field is declared on obj
                    self.assertTrue(getattr(obj, rel.field.name).all().exists(), msg=rel.name)
                elif rel.model == obj._meta.model:
                    self.assertTrue(getattr(obj, rel.get_accessor_name()).all().exists(), msg=rel.name)
            elif rel.model == obj._meta.model:
                # reverse foreign to obj
                self.assertTrue(getattr(obj, rel.get_accessor_name()).all().exists(), msg=rel.name)
            else:
                self.assertTrue(getattr(obj, rel.field.name), msg=rel.name)

    def test_full_relations(self):
        for fac in self.factories:
            obj = fac.full_relations()
            with self.subTest(factory=str(fac)):
                self.assertAllRelationsUsed(obj)<|MERGE_RESOLUTION|>--- conflicted
+++ resolved
@@ -408,7 +408,6 @@
         self.assertIsInstance(fac.buchband, SelfFactory)
 
     def test_check_declarations(self):
-<<<<<<< HEAD
         # Assert that all dynamically created factories are accounted for
         # in the correct declaration sets.
         buch = _models.buch
@@ -420,23 +419,9 @@
                 continue
             self.assertIn(field.name, declarations,
                 msg='{} not found in base declarations'.format(field.name))
-=======
-        # Assert that all dynamically created factories are accounted for in the correct
-        # declaration sets.
-        video = _models.video
-        fac = modelfactory_factory(video)
-        declarations = fac._meta.declarations
-        # required base fields
-        for field in get_model_fields(video, foreign=False, m2m=False):
-            if field.has_default() or field.blank:
-                continue
-            msg = '{} not found in base declarations'.format(field.name)
-            self.assertIn(field.name, declarations, msg=msg)
->>>>>>> d4503622
         self.assertIn('titel', declarations)
 
         # SubFactories
-<<<<<<< HEAD
         for field in get_model_fields(buch, base=False, foreign=True, m2m=False):
             self.assertIn(field.name, declarations,
                 msg='{} not found in SubFactory declarations'.format(field.name))
@@ -449,20 +434,6 @@
             name = rel.name
             self.assertIn(name, declarations,
                 msg='{} not found in reverse related declarations'.format(name))
-=======
-        for field in get_model_fields(video, base=False, foreign=True, m2m=False):
-            msg = '{} not found in SubFactory declarations'.format(field.name)
-            self.assertIn(field.name, declarations, msg=msg)
-        self.assertIn('sender', declarations)
-
-        # RelatedFactories
-        for rel in get_model_relations(video, forward=False):
-            if rel.many_to_many:
-                continue
-            name = rel.name
-            msg = '{} not found in reverse related declarations'.format(name)
-            self.assertIn(name, declarations, msg=msg)
->>>>>>> d4503622
         self.assertIn('bestand', declarations)
 
         # M2MFactories
@@ -473,13 +444,8 @@
                 name = rel.field.name
             else:
                 name = rel.name
-<<<<<<< HEAD
             self.assertIn(name, declarations,
                 msg='{} not found in M2MFactory declarations'.format(name))
-=======
-            msg = '{} not found in M2MFactory declarations'.format(name)
-            self.assertIn(name, declarations, msg=msg)
->>>>>>> d4503622
         self.assertIn('genre', declarations)
         self.assertIn('musiker', declarations)
         self.assertIn('schlagwort', declarations)
