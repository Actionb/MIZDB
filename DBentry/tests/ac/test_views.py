from collections import OrderedDict
from unittest.mock import patch

from django.utils.encoding import force_text
from django.utils.translation import override as translation_override

import DBentry.models as _models
from DBentry.ac.creator import Creator
from DBentry.ac.views import ACBase, ACAusgabe, ACBuchband, ACCreateable
from DBentry.factory import make
from DBentry.tests.base import mockv
from DBentry.tests.ac.base import ACViewTestMethodMixin, ACViewTestCase


class TestACBase(ACViewTestMethodMixin, ACViewTestCase):

    view_class = ACBase
    model = _models.band
    create_field = 'band_name'
    alias_accessor_name = 'band_alias_set'

    @classmethod
    def setUpTestData(cls):
        cls.genre = make(_models.genre, genre='Testgenre')
        cls.obj1 = make(
            cls.model, band_name='Boop', genre=cls.genre,
            musiker__extra=1, band_alias__alias='Voltaire'
        )
        cls.obj2 = make(cls.model, band_name='Aleboop', band_alias__alias='Nietsche')
        cls.obj3 = make(cls.model, band_name='notfound', band_alias__alias='Descartes')
        cls.obj4 = make(cls.model, band_name='Boopband', band_alias__alias='Kant')

        cls.test_data = [cls.obj1, cls.obj2, cls.obj3, cls.obj4]

        super(TestACBase, cls).setUpTestData()

    def test_has_create_field(self):
        v = self.get_view()
        self.assertTrue(v.has_create_field())
        v.create_field = ''
        self.assertFalse(v.has_create_field())

    def test_get_create_option_no_create_field(self):
        # No create option should be displayed if there is no create_field
        request = self.get_request()
        view = self.get_view(request)
        view.create_field = ''
        create_option = view.get_create_option(context={}, q='')
        self.assertEqual(create_option, [])

    def test_get_create_option_no_perms(self):
        # No create option should be displayed if the user has no add permissions
        request = self.get_request(user=self.noperms_user)
        create_option = self.get_view(request).get_create_option(context={}, q='Beep')
        self.assertEqual(create_option, [])

    def test_get_create_option_more_pages(self):
        # No create option should be displayed if there is more than one page to show
        request = self.get_request()
        view = self.get_view(request)
        paginator, page_obj, queryset, is_paginated = view.paginate_queryset(self.queryset, 1)
        create_option = view.get_create_option(context={'page_obj': page_obj}, q='Beep')
        self.assertEqual(create_option, [])

    def test_apply_q(self):
        # Test the ordering of exact_match_qs, startswith_qs and then contains_qs
        view = self.get_view(q='Boop')
        # obj1 is the only exact match
        # obj4 starts with q
        # obj2 contains q
        expected = [
            (self.obj1.pk, self.obj1.__str__()),
            (self.obj4.pk, self.obj4.__str__()),
            (self.obj2.pk, self.obj2.__str__())
        ]
        self.assertEqual(list(view.apply_q(self.queryset)), expected)

        # All but obj3 contain 'oop', standard ordering should apply as there
        # are neither exact nor startswith matches.
        view.q = 'oop'
        expected = [
            (self.obj2.pk, self.obj2.__str__()),
            (self.obj1.pk, self.obj1.__str__()),
            (self.obj4.pk, self.obj4.__str__())
        ]
        self.assertEqual(list(view.apply_q(self.queryset)), expected)

        # only obj4 should appear
        view.q = 'Boopband'
        self.assertEqual(
            list(view.apply_q(self.queryset)), [(self.obj4.pk, self.obj4.__str__())])

    def test_get_queryset_with_q(self):
        request = self.get_request()
        view = self.get_view(request)
        view.q = 'notfound'
        self.assertEqual(list(view.get_queryset()), [(self.obj3.pk, self.obj3.__str__())])

    def test_get_queryset_forwarded(self):
        # fake forwarded attribute
        request = self.get_request()
        view = self.get_view(request)
        view.forwarded = {'genre': self.genre.pk}
        self.assertEqual(list(view.get_queryset()), [self.obj1])

        # get_queryset should filter out useless empty forward values and return
        # an empty qs instead.
        view.forwarded = {'': 'ignore_me'}
        self.assertFalse(view.get_queryset().exists())
        view.forwarded = {'ignore_me_too': ''}
        self.assertFalse(view.get_queryset().exists())

    def test_dispatch_sets_model(self):
        # dispatch should set the model attribute from the url caught parameter
        # 'model_name' if the view instance does not have one.
        view = self.get_view()
        view.model = None
        try:
            view.dispatch(model_name='ausgabe')
        except:
            # view.dispatch will run fine until it calls super() without a
            # request positional argument:
            # the model attribute is set before that.
            pass
        self.assertEqual(view.model._meta.model_name, 'ausgabe')

    def test_dispatch_sets_create_field(self):
        # Assert that dispatch can set the create field attribute from its kwargs.
        view = self.get_view()
        view.create_field = None
        try:
            view.dispatch(create_field='this aint no field')
        except:
            # view.dispatch will run fine until it calls super() without a
            # request positional argument:
            # the model attribute is set before that.
            pass
        self.assertEqual(view.create_field, 'this aint no field')

    def test_get_result_value(self):
        # Result is a list:
        view = self.get_view()
        self.assertEqual(view.get_result_value(['value', 'label']), 'value')

        # Result is a model instance:
        instance = make(_models.genre)
        self.assertEqual(view.get_result_value(instance), str(instance.pk))

        # Result is a list/tuple, the first value is the integer 0 (ID == 0):
        # (referring to the weak hits separator of PrimaryFieldsSearchQuery.
        view = self.get_view()
        self.assertEqual(view.get_result_value([0, 'weak hits separator']), None)

    def test_get_result_label(self):
        # result is a list
        view = self.get_view()
        self.assertEqual(view.get_result_label(['value', 'label']), 'label')

        # result is a model instance
        instance = make(_models.genre, genre='All this testing')
        self.assertEqual(view.get_result_label(instance), 'All this testing')


class TestACCreateable(ACViewTestCase):

    model = _models.autor
    view_class = ACCreateable

    def setUp(self):
        super().setUp()
        self.creator = Creator(self.model)

    def test_dispatch_sets_creator(self):
        # Assert that a creator instance with the right model is created during dispatch()
        view = self.get_view()
        try:
            view.dispatch()
        except:
            # view.dispatch will run fine until it calls super() without a
            # request positional argument:
            # the creator attribute is set before that.
            pass
        self.assertIsInstance(view.creator, Creator)
        self.assertEqual(view.creator.model, self.model)

    def test_createable(self):
        # Assert that createable returns True if:
        # - a new object can be created from the given parameters
        # - no objects already present in the database fit the given parameters

        request = self.get_request()
        view = self.get_view(request)
        view.creator = self.creator
        self.assertTrue(view.createable('Alice Testman (AT)'))
        make(
            self.model,
            person__vorname='Alice', person__nachname='Testman',
            kuerzel='AT'
        )
        self.assertFalse(view.createable('Alice Testman (AT)'))

    @translation_override(language=None)
    def test_get_create_option(self):
        # Assert that get_create_option appends a non-empty 'create_info' dict
        # to the default create option list.
        # IF q is createable:
        request = self.get_request()
        view = self.get_view(request)
        view.creator = self.creator
        self.assertTrue(hasattr(view, 'get_creation_info'))

        view.get_creation_info = mockv([{'id': None, 'create_id': True, 'text': 'Test123'}])
        create_option = view.get_create_option(context={}, q='Alice Testman (AT)')
        self.assertEqual(
            len(create_option), 2, msg=", ".join(str(d) for d in create_option))
        self.assertIn('Test123', [d['text'] for d in create_option])

        # get_creation_info cannot return an empty list, but get_create_option
        # checks for it so...
        view.get_creation_info = mockv([])
        create_option = view.get_create_option(context={}, q='Alice Testman (AT)')
        self.assertEqual(len(create_option), 1)

        view.createable = mockv(False)
        self.assertFalse(view.get_create_option(context={}, q='Nope'))

    @translation_override(language=None)
    def test_get_creation_info(self):
        default = {'id': None, 'create_id': True, 'text': '...mit folgenden Daten:'}
        sub = OrderedDict([
            ('Person', OrderedDict([
                ('Vorname', 'Alice'), ('Nachname', 'Testman'), ('None', None),
                ('instance', 'Nope')
            ])),
            ('Kürzel', 'AT'),
            ('None', None),
            ('instance', 'Nope'),
        ])

        view = self.get_view()
        with patch('DBentry.ac.creator.Creator', autospec=True, spec_set=True) as mocked_creator:
            view.creator = mocked_creator
            mocked_creator.create = mockv(sub)
            create_info = view.get_creation_info(
                'Alice Testman (AT)', creator=mocked_creator)

            # Next line also asserts that the empty 'None' dictionary items were
            # removed:
            self.assertEqual(len(create_info), 4)
            self.assertEqual(create_info[0], default)
            expected = default.copy()
            expected['text'] = 'Vorname: Alice'
            self.assertEqual(create_info[1], expected)
            expected = default.copy()
            expected['text'] = 'Nachname: Testman'
            self.assertEqual(create_info[2], expected)
            expected = default.copy()
            expected['text'] = 'Kürzel: AT'
            self.assertEqual(create_info[3], expected)

            # Test the correct handling of nested dicts
            sub = OrderedDict([
                ('text1', 'Beginning of nest'),
                ('nested1', OrderedDict([
                    ('text2', 'Middle of nest'),
                    ('nested2', OrderedDict([
                        ('text3', 'End of nest')
                    ]))
                ]))
            ])
            mocked_creator.create = mockv(sub)
            create_info = view.get_creation_info(
                'Alice Testman (AT)', creator=mocked_creator)
            self.assertEqual(create_info[0], default)
            expected = default.copy()
            expected['text'] = 'text1: Beginning of nest'
            self.assertEqual(create_info[1], expected)
            expected = default.copy()
            expected['text'] = 'text2: Middle of nest'
            self.assertEqual(create_info[2], expected)
            expected = default.copy()
            expected['text'] = 'text3: End of nest'
            self.assertEqual(create_info[3], expected)

        create_info = view.get_creation_info('Alice Testman (AT)', creator=self.creator)

        # Next line also  asserts that the empty 'None' dictionary items were
        # removed:
        self.assertEqual(len(create_info), 4)
        self.assertEqual(create_info[0], default)
        expected = default.copy()
        expected['text'] = 'Vorname: Alice'
        self.assertEqual(create_info[1], expected)
        expected = default.copy()
        expected['text'] = 'Nachname: Testman'
        self.assertEqual(create_info[2], expected)
        expected = default.copy()
        expected['text'] = 'Kürzel: AT'
        self.assertEqual(create_info[3], expected)

    def test_create_object(self):
        obj1 = make(
            self.model,
            person__vorname='Alice', person__nachname='Testman',
            kuerzel='AT'
        )
        view = self.get_view()
        view.creator = self.creator

        # a new record
        obj1 = view.create_object('Alice Testman (AT)')
        self.assertEqual(obj1.person.vorname, 'Alice')
        self.assertEqual(obj1.person.nachname, 'Testman')
        self.assertEqual(obj1.kuerzel, 'AT')
        self.assertIsNotNone(obj1.pk)
        self.assertIsNotNone(obj1.person.pk)

        # if the view has a create field, the create field should be used instead
        view.create_field = 'kuerzel'
        created = view.create_object('BT')
        self.assertEqual(created.kuerzel, 'BT')
        self.assertIsNone(created.person)

        # fetch an existing record
        view.creator.create = mockv({'instance': obj1})
        view.create_field = None
        created = view.create_object(str(obj1))
        self.assertEqual(created.person.vorname, 'Alice')
        self.assertEqual(created.person.nachname, 'Testman')
        self.assertEqual(created.kuerzel, 'AT')
        self.assertEqual(created, obj1)
        self.assertEqual(created.person, obj1.person)

    def test_post(self):
        # Assert that post raises an AttributeError exception if self.creator
        # is unset and self.create_field is unset.
        expected_error_msg = 'Missing creator object or "create_field"'
        request = self.post_request(data={'text': 'Alice Testman (AT)'})
        view = self.get_view()

        # both creator and create_field are None
        view.creator = None
        view.create_field = None
        with self.assertRaises(AttributeError) as cm:
            view.post(request)
        self.assertEqual(cm.exception.args[0], expected_error_msg)

        # create_field is None
        view.creator = self.creator
        with self.assertNotRaises(AttributeError) as cm:
            view.post(request)

        # creator is None
        view.creator = None
        view.create_field = 'kuerzel'
        with self.assertNotRaises(AttributeError) as cm:
            view.post(request)

        # both are set
        view.creator = self.creator
        with self.assertNotRaises(AttributeError) as cm:
            view.post(request)
        filter_kwargs = dict(
            person__vorname='Alice', person__nachname='Testman', kuerzel='AT'
        )
        self.assertTrue(self.model.objects.filter(**filter_kwargs).exists())


class TestACAusgabe(ACViewTestCase):

    model = _models.ausgabe
    path = 'acausgabe'
    view_class = ACAusgabe

    @classmethod
    def setUpTestData(cls):
        cls.mag = make(_models.magazin, magazin_name='Testmagazin')
        cls.obj_num = make(
            cls.model, magazin=cls.mag, ausgabe_jahr__jahr=2020, ausgabe_num__num=10)
        cls.obj_lnum = make(
            cls.model, magazin=cls.mag, ausgabe_jahr__jahr=2020, ausgabe_lnum__lnum=10)
        cls.obj_monat = make(
            cls.model, magazin=cls.mag, ausgabe_jahr__jahr=2020,
            ausgabe_monat__monat__monat='Januar'
        )
        cls.obj_sonder = make(
            cls.model, magazin=cls.mag, sonderausgabe=True,
            beschreibung='Special Edition'
        )
        cls.obj_jahrg = make(cls.model, magazin=cls.mag, jahrgang=12, ausgabe_num__num=13)
        cls.obj_datum = make(cls.model, magazin=cls.mag, e_datum='1986-08-18')

        cls.test_data = [
            cls.obj_num, cls.obj_lnum, cls.obj_monat, cls.obj_sonder, cls.obj_jahrg]

        super().setUpTestData()

    def test_apply_q_num(self):
        view = self.get_view(q=self.obj_num.__str__())
        expected = (self.obj_num.pk, force_text(self.obj_num))
        self.assertIn(expected, view.apply_q(self.queryset))

        # search for 10/11
        self.obj_num.ausgabe_num_set.create(num=11)
        self.obj_num.refresh_from_db()
        view = self.get_view(q=self.obj_num.__str__())
        expected = (self.obj_num.pk, force_text(self.obj_num))
        self.assertIn(expected, view.apply_q(self.queryset))

    def test_apply_q_lnum(self):
        view = self.get_view(q=self.obj_lnum.__str__())
        expected = (self.obj_lnum.pk, force_text(self.obj_lnum))
        self.assertIn(expected, view.apply_q(self.queryset))

        # search for 10/11
        self.obj_lnum.ausgabe_lnum_set.create(lnum=11)
        self.obj_lnum.refresh_from_db()
        view = self.get_view(q=self.obj_lnum.__str__())
        expected = (self.obj_lnum.pk, force_text(self.obj_lnum))
        self.assertIn(expected, view.apply_q(self.queryset))

    def test_apply_q_monat(self):
        view = self.get_view(q=self.obj_monat.__str__())
        expected = (self.obj_monat.pk, force_text(self.obj_monat))
        self.assertIn(expected, view.apply_q(self.queryset))

        # search for Jan/Feb
        self.obj_monat.ausgabe_monat_set.create(monat=make(_models.monat, monat='Februar'))
        self.obj_monat.refresh_from_db()
        view = self.get_view(q=self.obj_monat.__str__())
        expected = (self.obj_monat.pk, force_text(self.obj_monat))
        self.assertIn(expected, view.apply_q(self.queryset))

    def test_apply_q_sonderausgabe(self):
        view = self.get_view(q=self.obj_sonder.__str__())
        expected = (self.obj_sonder.pk, force_text(self.obj_sonder))
        self.assertIn(expected, view.apply_q(self.queryset))

        view = self.get_view(q=self.obj_sonder.__str__(), forwarded={'magazin': self.mag.pk})
        expected = (self.obj_sonder.pk, force_text(self.obj_sonder))
        self.assertIn(expected, view.apply_q(self.queryset))

    def test_apply_q_jahrgang(self):
        view = self.get_view(q=self.obj_jahrg.__str__())
        expected = (self.obj_jahrg.pk, force_text(self.obj_jahrg))
        self.assertIn(expected, view.apply_q(self.queryset))

    def test_apply_q_datum(self):
        view = self.get_view(q=self.obj_datum.__str__())
        expected = (self.obj_datum.pk, force_text(self.obj_datum))
        self.assertIn(expected, view.apply_q(self.queryset))


class TestACProv(ACViewTestMethodMixin, ACViewTestCase):
    model = _models.provenienz
    has_alias = False
    test_data_count = 1


class TestACPerson(ACViewTestMethodMixin, ACViewTestCase):
    model = _models.person
    has_alias = False
    raw_data = [{'beschreibung': 'Klingt komisch, ist aber so', 'bemerkungen': 'Abschalten!'}]


class TestACAutor(ACViewTestMethodMixin, ACViewTestCase):
    model = _models.autor
    # 'beschreibung' is a search_field and needs some data!
    raw_data = [{'beschreibung': 'ABC'}, {'beschreibung': 'DEF'}, {'beschreibung': 'GHI'}]
    has_alias = False


class TestACMusiker(ACViewTestMethodMixin, ACViewTestCase):
    model = _models.musiker
    alias_accessor_name = 'musiker_alias_set'
    raw_data = [
        {
            'musiker_alias__alias': 'John',
            'person__nachname': 'James',
            'beschreibung': 'Description'
        }
    ]


class TestACLand(ACViewTestMethodMixin, ACViewTestCase):
    model = _models.land
    raw_data = [{'land_alias__alias': 'Dschland'}]
    alias_accessor_name = 'land_alias_set'


class TestACInstrument(ACViewTestMethodMixin, ACViewTestCase):
    model = _models.instrument
    raw_data = [
        {'instrument_alias__alias': 'Klavier'},
        {'instrument_alias__alias': 'Laute Tröte'},
        {'instrument_alias__alias': 'Hau Drauf'},
    ]
    alias_accessor_name = 'instrument_alias_set'

<<<<<<< HEAD
=======

class TestACSender(ACViewTestMethodMixin, ACViewTestCase):
    model = _models.sender
    alias_accessor_name = 'sender_alias_set'
    raw_data = [{'sender_alias__alias': 'AliasSender'}]

>>>>>>> f1b99ca9

class TestACSpielort(ACViewTestMethodMixin, ACViewTestCase):
    model = _models.spielort
    alias_accessor_name = 'spielort_alias_set'
    raw_data = [{
        'spielort_alias__alias': 'AliasSpielort',
        'beschreibung': "If it beeps like a boop, it's probably a test."
    }]


class TestACVeranstaltung(ACViewTestMethodMixin, ACViewTestCase):
    model = _models.veranstaltung
    alias_accessor_name = 'veranstaltung_alias_set'
    raw_data = [{
        'veranstaltung_alias__alias': 'AliasVeranstaltung',
        'beschreibung': "If it beeps like a boop, it's probably a test."
    }]


class TestACBuchband(ACViewTestCase):
    model = _models.buch
    view_class = ACBuchband

    @classmethod
    def setUpTestData(cls):
        cls.obj1 = make(cls.model, titel='DerBuchband', is_buchband=True)
        cls.obj2 = make(cls.model, titel='DasBuch', buchband=cls.obj1)
        cls.obj3 = make(cls.model, titel='Buch')

        cls.test_data = [cls.obj1, cls.obj2, cls.obj3]

        super().setUpTestData()

    def test_gets_queryset_only_returns_buchband(self):
        # Assert that apply_q can only return buch instances that are a buchband
        view = self.get_view(q='Buch')
        result = view.get_queryset()
        self.assertEqual(len(result), 1)
        self.assertIn((self.obj1.pk, self.obj1.__str__()), result)

        self.obj1.qs().update(is_buchband=False)
        self.assertFalse(view.get_queryset())


class TestACGenre(ACViewTestMethodMixin, ACViewTestCase):

    model = _models.genre
    alias_accessor_name = 'genre_alias_set'
    raw_data = [
        {
            'genre_alias__alias': 'Beep',
            'sub_genres__extra': 1,
            'ober__genre': 'Obergenre'
        }
    ]

    def test_apply_q_favorites(self):
        request = self.get_request()
        view = self.get_view(request=request)

        result = view.apply_q(self.queryset)
        # If the user has no favorites, it should return the untouched queryset
        self.assertEqual(list(result), list(self.queryset))

        # Create a favorite for the user
        fav = _models.Favoriten.objects.create(user=request.user)
        fav.fav_genres.add(self.obj1)
        # Create an object that should be displayed as the first in the results
        # following default ordering.
        make(self.model, genre='A')

        # self.obj1 will show up twice in an unfiltered result; once as part of
        # favorites and then as part of the qs.
        result = view.apply_q(self.model.objects.all())
        self.assertEqual(list(result), [self.obj1] + list(self.model.objects.all()))


class TestACSchlagwort(ACViewTestMethodMixin, ACViewTestCase):

    model = _models.schlagwort
    alias_accessor_name = 'schlagwort_alias_set'
    raw_data = [
        {
            'unterbegriffe__extra': 1,
            'ober__schlagwort': 'Oberbegriff',
            'schlagwort_alias__alias': 'AliasSchlagwort'
        }
    ]

    def test_apply_q_favorites(self):
        request = self.get_request()
        view = self.get_view(request=request)

        result = view.apply_q(self.queryset)
        # If the user has no favorites, it should return the untouched queryset
        self.assertEqual(list(result), list(self.queryset))

        # Create a favorite for the user
        fav = _models.Favoriten.objects.create(user=request.user)
        fav.fav_schl.add(self.obj1)
        # Create an object that should be displayed as the first in the results
        # following default ordering.
        make(self.model, schlagwort='A')

        # self.obj1 will show up twice in an unfiltered result; once as part of
        # favorites and then as part of the qs.
        result = view.apply_q(self.model.objects.all())
        self.assertEqual(list(result), [self.obj1] + list(self.model.objects.all()))<|MERGE_RESOLUTION|>--- conflicted
+++ resolved
@@ -497,15 +497,6 @@
     ]
     alias_accessor_name = 'instrument_alias_set'
 
-<<<<<<< HEAD
-=======
-
-class TestACSender(ACViewTestMethodMixin, ACViewTestCase):
-    model = _models.sender
-    alias_accessor_name = 'sender_alias_set'
-    raw_data = [{'sender_alias__alias': 'AliasSender'}]
-
->>>>>>> f1b99ca9
 
 class TestACSpielort(ACViewTestMethodMixin, ACViewTestCase):
     model = _models.spielort
