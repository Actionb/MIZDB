from collections import Counter, OrderedDict
        
from django.db import models, transaction
from django.db.models import Count, Min, Max
from django.core.exceptions import FieldDoesNotExist
from django.core.validators import EMPTY_VALUES
from django.db.models.constants import LOOKUP_SEP

from DBentry.utils import leapdays, build_date
from DBentry.query import BaseSearchQuery, ValuesDictSearchQuery, PrimaryFieldsSearchQuery

class MIZQuerySet(models.QuerySet):
    
    def find(self, q, ordered = False, **kwargs):
        """
        Finds any occurence of the search term 'q' in the queryset, depending on the search strategy used.
        """
        # Find the best strategy to use:
        if getattr(self.model, 'name_field', False):
            strat_class = ValuesDictSearchQuery
        elif getattr(self.model, 'primary_search_fields', False):
            strat_class = PrimaryFieldsSearchQuery
        else:
            strat_class = BaseSearchQuery
        strat = strat_class(self, **kwargs)
        result, exact_match = strat.search(q)
        return result
    
    def _duplicates(self, *fields, as_dict = False):
        if len(fields)==1:
            return self.single_field_dupes(*fields)
        else:
            return self.multi_field_dupes(*fields, as_dict = as_dict)
            
    def duplicates(self, *fields):
        #NOTE: make required_fields implicitly part of fields?
        from collections import namedtuple
        rslt = []
        Dupe = namedtuple('Dupe', ['instances', 'values'])
        for values_dict in self.qs_dupes(*fields).values(*fields): # .values(*fields) to remove the annotated counts
            rslt.append(Dupe(instances = self.model.objects.filter(**values_dict), values = values_dict))
        return rslt
        
    def exclude_empty(self, *fields):
        """
        Exclude any record whose value for field in fields is 'empty' (either '' or None).
        If a field in fields is a path, then also exclude empty values of every step on this path.
        """
        from django.db.models.constants import LOOKUP_SEP
        from django.contrib.admin.utils import get_fields_from_path
        filter = models.Q()
        for field_name in fields:
            lookup_path = ''
            # Follow the path and add a filter for each piece
            for field in get_fields_from_path(self.model, field_name):
                if isinstance(field, (models.CharField, models.TextField)):
                    # empty string based model fields don't have Null/None as value!
                    lookup = lookup_value = ''
                else:
                    lookup = '__isnull'
                    lookup_value = True
                if lookup_path:
                    lookup_path += LOOKUP_SEP
                lookup_path += field.name
                q = models.Q(**{lookup_path + lookup: lookup_value})
                
                # Avoid having duplicates of the same filter (though I don't think having them would actually hurt?)
                if q.children[0] not in filter:
                    filter |= q        
        return self.exclude(filter)
        
    def single_field_dupes(self, field):
        count_name = field + '__count'
        return self.exclude_empty(field).values_list(field).annotate(**{count_name:models.Count(field)}).filter(**{count_name + '__gt':1}).order_by('-'+count_name)
        
    def multi_field_dupes(self, *fields, as_dict=False):
        #sorted(m1,key=lambda d: d[[k for k in d.keys() if '__count' in k][0]])
        #TODO: use values_dict? t = map(tuple,[d.values() for d in vd.values()]) -> s = [tuple(tuple(i) for i in l) for l in t]
        # vd(tuplfy =True) -> Counter(map(tuple,[d.values() for d in vd.values()]))
        # This would allow capturing multiple duplicate relations -- values_list only returns one item per relation!
        null_filter = {f + '__isnull':False for f in fields} #TODO: exclude empty string
        x = self.exclude_empty(*fields).values_list(*fields)
        rslt = []
        for tpl, c in Counter(x).items():
            if c>1:
                if as_dict:
                    d = dict(zip(fields, tpl))
                    d['__count'] = c
                    rslt.append(d)
                else:
                    rslt.append(tpl + (c, ))
        return rslt
<<<<<<< HEAD
        
    def qs_dupes(self, *fields):
        annotations, filters, ordering = {}, {}, []
        for field in fields:
            count_name = field + '__count'
            annotations[count_name] = models.Count(field)
            filters[count_name + '__gt'] = 1
            ordering.append('-' + count_name) #NOTE: all the counts of fields should be the same for each record => we only need to order by one of them
        return self.values(*fields).annotate(**annotations).filter(**filters).order_by(*ordering)
        
    def values_dict(self, *flds, include_empty = False, flatten = False, tuplfy = False, **expressions):
=======
    
    def values_dict(self, *fields, include_empty = False, flatten = False, tuplfy = False, **expressions):
>>>>>>> 2c73ebbb
        """
        An extension of QuerySet.values(). 
        
            For a pizza with two toppings and two sizes:
            values('pk', 'pizza__topping', 'pizza__size'): 
                    [ 
                        {'pk':1, 'pizza__topping': 'Onions', 'pizza__size': 'Tiny'}, 
                        {'pk':1, 'pizza__topping': 'Bacon', 'pizza__size': 'Tiny'},
                        {'pk':1, 'pizza__topping': 'Onions', 'pizza__size': 'God'},
                        {'pk':1, 'pizza__topping': 'Bacon', 'pizza__size': 'God'},
                    ]
                    
            values_dict('pk','pizza__topping', 'pizza__size'):
                    {
                        '1' : {'pizza__topping' : ('Onions', 'Bacon' ), 'pizza__size': ('Tiny', 'God')},
                    }   
        """
        # pk_name is the variable that will refer to this query's primary key values.
        pk_name = self.model._meta.pk.name
        
        # Make sure the query includes the model's primary key values as we require it to build the result out of.
        # If fields is empty, the query targets all the model's fields.
        if fields:
            if pk_name not in fields:
                if 'pk' in fields:
                    # the universal alias for the primary key was used in the query
                    pk_name = 'pk'
                else:
                    # the query does not query for the primary key at all;
                    # it must be added to fields
                    fields += (pk_name, )
                    
        # Do not flatten reverse relation values. An iterable is expected.
        flatten_exclude = [] 
        if flatten and fields:
            for field_path in fields:
                field_name = field_path
                if LOOKUP_SEP in field_path:
                    field_name = field_path.split(LOOKUP_SEP, 1)[0]
                try:
                    field = self.model._meta.get_field(field_name)
                except FieldDoesNotExist:
                    # Don't raise the exception here; let it be raised by self.values().
                    # An invalid field will cause the query to fail anyway and
                    # django provides a much more detailed error message.
                    break
                if not field.concrete:
                    flatten_exclude.append(field_path)
                    
        rslt = OrderedDict()
        for val_dict in self.values(*fields, **expressions):
            pk = val_dict.pop(pk_name)
            # For easier lookups of field_names, use dictionaries for the item's values mapping.
            # If tuplfy == True, we turn the values mapping back into a tuple 
            # before adding it to the result.
            if pk in rslt:
                # Multiple rows returned due to joins over relations for this primary key
                item_dict = dict(rslt.get(pk))
            else:
<<<<<<< HEAD
                d = {}
                rslt[id] = d
            for k, v in val_dict.items(): 
                if not include_empty and v in [None, '', [], (), {}]: #TODO: django.db.models.fields.EMPTY_VALUES
                    continue
                if k not in d:
                    if tuplfy:
                        d[k] = (v, )
                    else:
                        d[k] = [v]
                elif v in d.get(k):
=======
                item_dict = {} 
            for field_path, value in val_dict.items():
                if not include_empty and value in EMPTY_VALUES:
>>>>>>> 2c73ebbb
                    continue
                if field_path not in item_dict:
                    values = ()
                elif  flatten and not isinstance(item_dict.get(field_path), tuple):
                    # This value has previously been flattend!
                    values = (item_dict.get(field_path), )
                else:
                    values = item_dict.get(field_path)
                if values and value in values:
                    continue
                values += (value, )
                if flatten and len(values) == 1 and not field_path in flatten_exclude:
                    values = values[0]
                item_dict[field_path] = values
            if tuplfy:
                item_dict = tuple(item_dict.items())
            rslt[pk] = item_dict
        return rslt
        
class CNQuerySet(MIZQuerySet):
    
    def bulk_create(self, objs, batch_size=None):
        # Set the _changed_flag on the objects to be created
        for obj in objs:
            obj._changed_flag = True
        return super().bulk_create(objs, batch_size)
        
    def defer(self, *fields):
        if '_name' not in fields:
            self._update_names()
        return super().defer(*fields)
        
    def filter(self, *args, **kwargs):
        if any(k.startswith('_name')  for k in kwargs):
            self._update_names()
        return super().filter(*args, **kwargs)
        
    def only(self, *fields):
        if '_name' in fields:
            self._update_names()
        return super().only(*fields)
    
    def update(self, **kwargs):
        # it is save to assume that a name update will be required after this update
        # if _changed_flag is not already part of the update, add it with the value True
        if '_changed_flag' not in kwargs:
           kwargs['_changed_flag'] = True
        return super().update(**kwargs)
    update.alters_data = True
    
    def values(self, *fields, **expressions):
        if '_name' in fields:
            self._update_names()
        return super().values(*fields, **expressions)
        
    def values_list(self, *fields, **kwargs):
        if '_name' in fields:
            self._update_names()
        return super().values_list(*fields, **kwargs)
                
    def _update_names(self):
        if self.query.can_filter() and self.filter(_changed_flag=True).exists():    
            with transaction.atomic():
                for pk, val_dict in self.filter(_changed_flag=True).values_dict(*self.model.name_composing_fields, flatten=True).items():
                    new_name = self.model._get_name(**val_dict)
                    self.order_by().filter(pk=pk).update(_name=new_name, _changed_flag=False)
    _update_names.alters_data = True

class AusgabeQuerySet(CNQuerySet):
    
    chronologically_ordered = False
     
    def _chain(self, **kwargs):
        # QuerySet._chain() will update the clone's __dict__ with the kwargs we give it. (in django1.11: QuerySet._clone() did this job)
        if 'chronologically_ordered' not in kwargs:
            kwargs['chronologically_ordered'] = self.chronologically_ordered
        return super()._chain(**kwargs)        
        
    def order_by(self, *args, **kwargs):
        # Any call to order_by is almost guaranteed to break the chronologic ordering.
        self.chronologically_ordered = False
        return super().order_by(*args, **kwargs)
    
    def find(self, q, ordered = True, **kwargs):
        strat = ValuesDictSearchQuery(self.all(), **kwargs)
        result, exact_match = strat.search(q)
        if result and ordered and self.ordered:
            # Restore order that was messed up by the search
            ordered_result = []
            for id in self.values_list('pk', flat = True):
                if id in strat.ids_found:
                    for tpl in result:
                        if tpl[0] == id:
                            ordered_result.append(tpl)
            return ordered_result
        return result
        
    def increment_jahrgang(self, start_obj, start_jg = 1):
        start = start_obj or self.chronologic_order().first()
        start_date = start.e_datum
        years = start.ausgabe_jahr_set.values_list('jahr', flat = True)
        if start_date:
            start_year = start_date.year
        elif years:
            start_year = min(years)
        else:
            start_year = None
            
        ids_seen = {start.pk}
        update_dict = {start_jg : [start.pk]}
        queryset = self.exclude(pk = start.pk)
        
        # Increment by date
        if start_date is None:
            month_ordinals = start.ausgabe_monat_set.values_list('monat__ordinal', flat = True)
            start_date = build_date(years, month_ordinals)
            
        if start_date:
            val_dicts = queryset.values_dict('e_datum', 'ausgabe_jahr__jahr', 'ausgabe_monat__monat__ordinal', include_empty = False, flatten = False)
            for pk, val_dict in val_dicts.items():
                if 'e_datum' in val_dict:
                   obj_date = val_dict.get('e_datum')[-1]
                elif not ('ausgabe_jahr__jahr' in val_dict and 'ausgabe_monat__monat__ordinal' in val_dict):
                    continue
                else:
                    obj_date = build_date(
                        val_dict['ausgabe_jahr__jahr'], val_dict['ausgabe_monat__monat__ordinal']
                    )
                if obj_date < start_date:
                    # If the obj_date lies before start_date the obj_jg will always be start_jg - 1
                    # plus the year difference between the two dates.
                    # If the days and month of each date match, obj_date marks the BEGINNING of the obj_jg, 
                    # thus we need to handle it inclusively (subtracting 1 from the day difference, thereby requiring 366 days difference)
                    obj_jg = start_jg - (1 +\
                        int(((start_date - obj_date).days - leapdays(start_date, obj_date) - 1)/365))
                else:
                    obj_jg = start_jg + \
                        int(((obj_date - start_date).days - leapdays(start_date, obj_date))/365)
                if obj_jg not in update_dict:
                    update_dict[obj_jg] = []
                update_dict[obj_jg].append(pk)
                ids_seen.add(pk)
        
        # Increment by num
        nums = start.ausgabe_num_set.values_list('num', flat = True)
        if nums and start_year:
            queryset = queryset.exclude(pk__in = ids_seen)
            start_num = min(nums)
            
            val_dicts = queryset.values_dict('ausgabe_num__num', 'ausgabe_jahr__jahr', include_empty = False, flatten = False)
            for pk, val_dict in val_dicts.items():
                if 'ausgabe_num__num' not in val_dict or 'ausgabe_jahr__jahr' not in val_dict:
                    continue
                    
                obj_year = min(val_dict['ausgabe_jahr__jahr'])
                obj_num = min(val_dict['ausgabe_num__num'])
                if len(val_dict['ausgabe_jahr__jahr']) > 1:
                    # The ausgabe spans two years, choose the highest num number to order it at the end of the year
                    obj_num = max(val_dict['ausgabe_num__num'])
                
                if (obj_num > start_num and obj_year == start_year) or\
                    (obj_num < start_num and obj_year == start_year + 1):
                    update_dict[start_jg].append(pk)
                else:
                    obj_jg = start_jg + obj_year - start_year
                    if obj_num < start_num:
                        # the object was released in the 'previous' jahrgang 
                        obj_jg -= 1
                    if obj_jg not in update_dict:
                        update_dict[obj_jg] = []
                    update_dict[obj_jg].append(pk)
                ids_seen.add(pk)
    
        # Increment by year
        if start_year:
            queryset = queryset.exclude(pk__in = ids_seen)
            
            for pk, val_dict in queryset.values_dict('ausgabe_jahr__jahr', include_empty = False, flatten = False).items():
                if 'ausgabe_jahr__jahr' not in val_dict:
                    continue
                obj_jg = start_jg + min(val_dict['ausgabe_jahr__jahr']) - start_year
                if obj_jg not in update_dict:
                    update_dict[obj_jg] = []
                update_dict[obj_jg].append(pk)
                ids_seen.add(pk)
        
            
        with transaction.atomic():
            for jg, ids in update_dict.items():
                self.filter(pk__in=ids).update(jahrgang=jg)
        
        return update_dict

    #TODO: rename chronologic_order to chronological_order ??
    def chronologic_order(self, ordering = None):
        """
        Returns this queryset chronologically ordered if it is filtered to a single magazin.
        """
        if self.chronologically_ordered:
            return self
            
        # A chronologic order is (mostly) consistent ONLY within the ausgabe_set of one particular magazin.
        # Meaning if the queryset contains the ausgaben of more than one magazin, we may end up replacing one
        # 'poor' ordering (the default one) with another poor chronologic one.
        
        # The if condition could also be:
        #   if self.model._meta.get_field('magazin') not in [child.lhs.target for child in self.query.where.children]
        # Which would not hit the database.
        # But I am not sure if lhs.target really specifies the field that was filtered on.
        if self.only('magazin').distinct().values_list('magazin').count() != 1:
            # This condition is also True if self is an empty queryset.
            if ordering is not None:
                return self.order_by(*ordering)
            return self.order_by(*self.model._meta.ordering)
        
        default_ordering = ['magazin', 'jahr', 'jahrgang', 'sonderausgabe']
        if ordering is None:
            ordering = default_ordering
        else:
            ordering.extend(default_ordering)
            
        pk_name = self.model._meta.pk.name
        # Retrieve the first item in ordering that refers to the primary key, so we can later append 
        # it to the final ordering.
        # It makes no sense to have the queryset be ordered primarily on the primary key.
        try:
            pk_order_item = next(filter(lambda i: i in ('pk', '-pk', pk_name, '-' + pk_name), ordering))
            ordering.remove(pk_order_item)
        except StopIteration:
            # No primary key in ordering, use '-pk' as default.
            pk_order_item = '-pk'
                
        # Determine if jahr should come before jahrgang in ordering
        jj_values = list(self.values_list('ausgabe_jahr', 'jahrgang'))
        # Remove empty values and unzip the 2-tuples into two lists
        jahr_values, jahrgang_values = (list(filter(lambda x:x is not None, l)) for l in zip(*jj_values))
        if len(jahrgang_values) > len(jahr_values):
            # prefer jahrgang over jahr 
            jahr_index = ordering.index('jahr')
            jahrgang_index = ordering.index('jahrgang')
            ordering[jahr_index] = 'jahrgang'
            ordering[jahrgang_index] = 'jahr'
        
        # Find the best criteria to order with, which might be either: num, lnum, monat or e_datum
        # Count the presence of the different criteria and sort them accordingly.
        # NOTE: tests succeed with or without distinct = True
        counted = self.aggregate(
            num__sum = Count('ausgabe_num', distinct = True), 
            monat__sum = Count('ausgabe_monat', distinct = True), 
            lnum__sum = Count('ausgabe_lnum', distinct = True), 
            e_datum__sum = Count('e_datum', distinct = True), 
        )
        #TODO: this should be the default (due to chronologic accuracy):
        default_criteria_ordering = ['e_datum__sum', 'lnum__sum', 'monat__sum', 'num__sum']
        default_criteria_ordering = ['num__sum', 'monat__sum', 'lnum__sum', 'e_datum__sum']
        
        # Tuples are sorted lexicographically in ascending order: if any item of two tuples is the same, it goes on to the next item:
        # sorted([(1, 'c'), (1, 'b'), (2, 'a')]) = [(1,'b'), (1, 'c'), (2, 'a')]
        # In this case, we want to order the sums (tpl[1]) in descending, i.e. reverse, order (hence the minus operand)
        # and if any sums are equal, the order of sum_names in the defaults decides.
        criteria = sorted(
            counted.items(), 
            key = lambda itemtpl: (-itemtpl[1], default_criteria_ordering.index(itemtpl[0]))
        )
        result_ordering = [sum_name.split('__')[0] for sum_name, sum in criteria]
        ordering.extend(result_ordering + [pk_order_item])
        
        clone = self.annotate(
            num = Max('ausgabe_num__num'), 
            monat = Max('ausgabe_monat__monat__ordinal'),
            lnum = Max('ausgabe_lnum__lnum'),  
            jahr = Min('ausgabe_jahr__jahr'), 
        ).order_by(*ordering)
        clone.chronologically_ordered = True
        return clone
        <|MERGE_RESOLUTION|>--- conflicted
+++ resolved
@@ -90,7 +90,6 @@
                 else:
                     rslt.append(tpl + (c, ))
         return rslt
-<<<<<<< HEAD
         
     def qs_dupes(self, *fields):
         annotations, filters, ordering = {}, {}, []
@@ -101,11 +100,7 @@
             ordering.append('-' + count_name) #NOTE: all the counts of fields should be the same for each record => we only need to order by one of them
         return self.values(*fields).annotate(**annotations).filter(**filters).order_by(*ordering)
         
-    def values_dict(self, *flds, include_empty = False, flatten = False, tuplfy = False, **expressions):
-=======
-    
     def values_dict(self, *fields, include_empty = False, flatten = False, tuplfy = False, **expressions):
->>>>>>> 2c73ebbb
         """
         An extension of QuerySet.values(). 
         
@@ -165,23 +160,9 @@
                 # Multiple rows returned due to joins over relations for this primary key
                 item_dict = dict(rslt.get(pk))
             else:
-<<<<<<< HEAD
-                d = {}
-                rslt[id] = d
-            for k, v in val_dict.items(): 
-                if not include_empty and v in [None, '', [], (), {}]: #TODO: django.db.models.fields.EMPTY_VALUES
-                    continue
-                if k not in d:
-                    if tuplfy:
-                        d[k] = (v, )
-                    else:
-                        d[k] = [v]
-                elif v in d.get(k):
-=======
                 item_dict = {} 
             for field_path, value in val_dict.items():
                 if not include_empty and value in EMPTY_VALUES:
->>>>>>> 2c73ebbb
                     continue
                 if field_path not in item_dict:
                     values = ()
