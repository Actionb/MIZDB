--- conflicted
+++ resolved
@@ -465,64 +465,6 @@
                                     initial = DUPLETTEN_ID, 
                                     label = 'Lagerort f. Dubletten')
                                     
-<<<<<<< HEAD
-    help_text = """Dieses Formular dient zur schnellen Eingabe vieler Ausgaben.
-                Erlaubte Zeichen:
-                <ul>
-                    <li>',' (Trennzeichen)</li>
-                    <li>'-' (von bis)</li>
-                    <li>'/' (einfache Gruppierung)</li>
-                    <li>'*' (mehrfache Gruppierung)</li>
-                </ul>
-                Monate als Ziffern.
-    """
-    
-    from django.utils.html import format_html
-    help_text = {
-        'head' : """Dieses Formular dient zur schnellen Eingabe vieler Ausgaben.
-                    Dabei gilt die Regel, dass allen Ausgaben dasselbe Jahr und denselben Jahrgang zugewiesen werden. Es ist also nicht möglich, mehrere 'Jahrgänge' auf einmal einzugeben.
-                    Liegt allen Ausgaben eine Musik-CD, o.ä. bei, setze den Haken bei dem Feld 'Musik-Beilage'. Ein Datensatz entsprechend dem Titel "Musik-Beilage: <Name des Magazins> <Name der Ausgabe>" wird dann in der Audiotabelle erstellt und mit der jeweiligen Ausgabe verknüpft.
-                    
-                    Mit den Auswahlfeldern zu Lagerort und Dublettenlagerort kann festgelegt werden, wo diese Ausgaben (und eventuelle Dubletten) gelagert werden.
-                    Sollte eine der im Formular angegebenen Ausgaben bereits einen Bestand in der Datenbank haben, so wird automatisch ein Dublettenbestand hinzugefügt und die vorhandene Ausgabe erscheint im Vorschau-Bereich 'Bereits vorhanden'. Bitte kontrolliert die Korrektheit eurer Angaben, sollte dies der Fall sein.
-                    
-                    Monate bitte als Nummern angeben und Leerzeichen vermeiden!
-                    
-                    In der Vorschau könnt ihr die resultierenden Ausgaben eurer Angaben überprüfen.
-                    WICHTIG: Es wird abgespeichert was in dem Formular steht, nicht was in der Vorschau gezeigt wird! Erstellt ihr eine Vorschau zu einer Reihe von Angaben und ändert dann die Angaben wieder, werden die gespeicherten Ausgaben NICHT der Vorschau entsprechen.
-                    Es ist also am besten, immer erst eine Vorschau nach jeder Änderung zu erstellen und danach abzuspeichern!
-                    
-                    Erlaubte Zeichen: """, 
-                    
-        'list_items' : [
-                (' "," (Trennzeichen)' ,  'Ein Komma trennt einzelne Gruppierungen von Angaben voneinander: 1,3,6-8 = 1,3,6,7,8'), 
-                (' "-" (von bis)' ,  'Das Minus-Zeichen stellt eine Reihe von Angaben dar: 1-4 = 1,2,3,4'), 
-                (' "/" (einfache Gruppierung)' , 'Das Slash-Zeichen weist einer einzelnen Ausgabe mehrere Angaben zu: 1,3,6/7 = 1,3,6 UND 7'), 
-                (' "*" (mehrfache Gruppierung)' , 'Das Sternchen erlaubt Zuweisung mehrerer Angaben zu einer Reihe (Kombination von "-" und "/"): 1-4*2 = 1/2, 3/4 oder 1-6*3 = 1/2/3, 4/5/6'), 
-            ], 
-            
-        'foot' : """
-        Beispiele:
-        Eine Ausgabe mit der Nummer 6 und den Monaten April und Mai:
-        Nummer-Feld: 6
-        Monat-Feld: 4/5
-        
-        Zwei Ausgaben mit den laufenden Nummern 253 und 255:
-        Laufende Nummer: 253, 255
-        
-        Drei Ausgaben mit Nummern 3 bis 5 und Monaten Januar/Februar und März/April und Mai/Juni:
-        Nummer: 3-5 (oder natürlich auch 3,4,5)
-        Monat: 1-6*2 (oder auch 1/2, 3/4, 5/6)
-        
-        Ein ganzer Jahrgang von 11 Ausgaben mit Monaten Jan bis Dez, wobei im Juli und August eine zwei-monatige Ausgabe erschienen ist:
-        Monat: 1-6, 7/8, 9-12 (oder auch 1,2,3,4,5,6,7/8,9,10,11,12)
-        
-        Eine jahresübergreifende Ausgabe mit dem Monat Dezember im Jahre 2000 und dem Monat Januar im Jahre 2001:
-        Jahr: 2000,2001 (oder 2000/2001 oder 00,01 oder 00/01)
-        Monat: 12/1
-        """
-    }
-=======
     def clean(self):
         super(BulkFormAusgabe, self).clean()
         if self.cleaned_data['audio'] and not self.cleaned_data['audio_lagerort']:
@@ -537,7 +479,52 @@
         if not self.cleaned_data['dublette']:
             self.cleaned_data['dublette'] = lagerort.objects.get(pk=DUPLETTEN_ID)
         return self.cleaned_data['dublette']
->>>>>>> 12d7d0a5
+    
+    from django.utils.html import format_html
+    help_text = {
+        'head' : """Dieses Formular dient zur schnellen Eingabe vieler Ausgaben.
+                    Dabei gilt die Regel, dass allen Ausgaben dasselbe Jahr und denselben Jahrgang zugewiesen werden. Es ist also nicht möglich, mehrere 'Jahrgänge' auf einmal einzugeben.
+                    Liegt allen Ausgaben eine Musik-CD, o.ä. bei, setze den Haken bei dem Feld 'Musik-Beilage'. Ein Datensatz entsprechend dem Titel "Musik-Beilage: <Name des Magazins> <Name der Ausgabe>" wird dann in der Audiotabelle erstellt und mit der jeweiligen Ausgabe verknüpft.
+                    
+                    Mit den Auswahlfeldern zu Lagerort und Dublettenlagerort kann festgelegt werden, wo diese Ausgaben (und eventuelle Dubletten) gelagert werden.
+                    Sollte eine der im Formular angegebenen Ausgaben bereits einen Bestand in der Datenbank haben, so wird automatisch ein Dublettenbestand hinzugefügt und die vorhandene Ausgabe erscheint im Vorschau-Bereich 'Bereits vorhanden'. Bitte kontrolliert die Korrektheit eurer Angaben, sollte dies der Fall sein.
+                    
+                    Monate bitte als Nummern angeben und Leerzeichen vermeiden!
+                    
+                    In der Vorschau könnt ihr die resultierenden Ausgaben eurer Angaben überprüfen.
+                    WICHTIG: Es wird abgespeichert was in dem Formular steht, nicht was in der Vorschau gezeigt wird! Erstellt ihr eine Vorschau zu einer Reihe von Angaben und ändert dann die Angaben wieder, werden die gespeicherten Ausgaben NICHT der Vorschau entsprechen.
+                    Es ist also am besten, immer erst eine Vorschau nach jeder Änderung zu erstellen und danach abzuspeichern!
+                    
+                    Erlaubte Zeichen: """, 
+                    
+        'list_items' : [
+                (' "," (Trennzeichen)' ,  'Ein Komma trennt einzelne Gruppierungen von Angaben voneinander: 1,3,6-8 = 1,3,6,7,8'), 
+                (' "-" (von bis)' ,  'Das Minus-Zeichen stellt eine Reihe von Angaben dar: 1-4 = 1,2,3,4'), 
+                (' "/" (einfache Gruppierung)' , 'Das Slash-Zeichen weist einer einzelnen Ausgabe mehrere Angaben zu: 1,3,6/7 = 1,3,6 UND 7'), 
+                (' "*" (mehrfache Gruppierung)' , 'Das Sternchen erlaubt Zuweisung mehrerer Angaben zu einer Reihe (Kombination von "-" und "/"): 1-4*2 = 1/2, 3/4 oder 1-6*3 = 1/2/3, 4/5/6'), 
+            ], 
+            
+        'foot' : """
+        Beispiele:
+        Eine Ausgabe mit der Nummer 6 und den Monaten April und Mai:
+        Nummer-Feld: 6
+        Monat-Feld: 4/5
+        
+        Zwei Ausgaben mit den laufenden Nummern 253 und 255:
+        Laufende Nummer: 253, 255
+        
+        Drei Ausgaben mit Nummern 3 bis 5 und Monaten Januar/Februar und März/April und Mai/Juni:
+        Nummer: 3-5 (oder natürlich auch 3,4,5)
+        Monat: 1-6*2 (oder auch 1/2, 3/4, 5/6)
+        
+        Ein ganzer Jahrgang von 11 Ausgaben mit Monaten Jan bis Dez, wobei im Juli und August eine zwei-monatige Ausgabe erschienen ist:
+        Monat: 1-6, 7/8, 9-12 (oder auch 1,2,3,4,5,6,7/8,9,10,11,12)
+        
+        Eine jahresübergreifende Ausgabe mit dem Monat Dezember im Jahre 2000 und dem Monat Januar im Jahre 2001:
+        Jahr: 2000,2001 (oder 2000/2001 oder 00,01 oder 00/01)
+        Monat: 12/1
+        """
+    }
     
     def row_data_lagerort(self, row):
         if self.lookup_instance(row).exists():
