from django import forms
from django.contrib.admin.widgets import FilteredSelectMultiple
from django.core.exceptions import ValidationError

from DBentry import models as _models
from DBentry.ac.widgets import make_widget
from DBentry.base.forms import MIZAdminFormMixin, MinMaxRequiredFormMixin
from DBentry.constants import discogs_release_id_pattern
from DBentry.validators import DiscogsURLValidator


class GoogleBtnWidget(forms.widgets.TextInput):
    """
    A TextInput widget with a button which opens a google search for what is
    typed into the TextInput.
    """

    template_name = 'googlebuttonwidget.html'

    class Media:
        js = ('admin/js/googlebtn.js', )


class AusgabeMagazinFieldForm(forms.ModelForm):
    """
    An abstract model form that adds a 'ausgabe__magazin' field which is used
    to limit (forward) the choices available to the widget of a field 'ausgabe'.

    Also adds the ausgabe's magazin to the form's initial data (if applicable).
    Useable by any ModelForm that uses a relation to ausgabe.
    """

    ausgabe__magazin = forms.ModelChoiceField(
        required=False,
        label="Magazin",
        queryset=_models.magazin.objects.all(),
        widget=make_widget(
            model=_models.magazin, wrap=True, can_delete_related=False
        )
    )

    class Meta:
        widgets = {
            'ausgabe': make_widget(
                model_name='ausgabe',
                forward=['ausgabe__magazin']
            )
        }

    def __init__(self, *args, **kwargs):
        """Set the initial for ausgabe__magazin according to the form's instance."""
        if 'instance' in kwargs and kwargs['instance']:
            if 'initial' not in kwargs:
                kwargs['initial'] = {}
            if kwargs['instance'].ausgabe:
                kwargs['initial']['ausgabe__magazin'] = (
                    kwargs['instance'].ausgabe.magazin)
        super().__init__(*args, **kwargs)


class ArtikelForm(AusgabeMagazinFieldForm):
    class Meta:
        model = _models.artikel
        fields = '__all__'
        widgets = {
            'ausgabe': make_widget(
                model_name='ausgabe', forward=['ausgabe__magazin']),
            'schlagzeile': forms.Textarea(attrs={'rows': 2, 'cols': 90}),
        }


class AutorForm(MinMaxRequiredFormMixin, forms.ModelForm):
    minmax_required = [{'min': 1, 'fields': ['kuerzel', 'person']}]


class BrochureForm(AusgabeMagazinFieldForm):
    class Meta:
        widgets = {
            'ausgabe': make_widget(
                model_name='ausgabe', forward=['ausgabe__magazin']),
            'titel': forms.Textarea(attrs={'rows': 1, 'cols': 90})
        }


class BuchForm(MinMaxRequiredFormMixin, forms.ModelForm):
    minmax_required = [{
        'max': 1,
        'fields': ['is_buchband', 'buchband'],
        'error_messages': {
            'max': 'Ein Buchband kann nicht selber Teil eines Buchbandes sein.'
        }
    }]

    class Meta:
        widgets = {
            'titel': forms.Textarea(attrs={'rows': 1, 'cols': 90}),
            'titel_orig': forms.Textarea(attrs={'rows': 1, 'cols': 90}),
            'buchband': make_widget(
                url='acbuchband', model=_models.buch, wrap=False,
                can_delete_related=False
            ),
        }


<<<<<<< HEAD
=======
class MusikerForm(forms.ModelForm):
    class Meta:
        widgets = {'kuenstler_name': GoogleBtnWidget()}


class BandForm(forms.ModelForm):
    class Meta:
        widgets = {'band_name': GoogleBtnWidget()}


class HerausgeberForm(MinMaxRequiredFormMixin, forms.ModelForm):
    minmax_required = [{'fields': ['person', 'organisation'], 'min': 1}]


>>>>>>> f1b99ca9
class AudioForm(forms.ModelForm):

    def __init__(self, *args, **kwargs):
        super().__init__(*args, **kwargs)
        self.fields['discogs_url'].validators.append(DiscogsURLValidator())

    def clean(self):
        """Validate and clean release_id and discogs_url."""
        # release_id and discogs_url are not required, so that leaves two
        # possibilities why they not turn up in self.cleaned_data at this point:
        # - they simply had no data
        # - the data they had was invalid
        release_id = str(self.cleaned_data.get('release_id', '') or '')
        discogs_url = self.cleaned_data.get('discogs_url') or ''
        # There is no point in working on empty or invalid data, so return early.
        if (not (release_id or discogs_url)
                or 'release_id' in self._errors
                or 'discogs_url' in self._errors):
            return self.cleaned_data
        match = discogs_release_id_pattern.search(discogs_url)
        if match and len(match.groups()) == 1:
            # We have a valid url with a release_id in it.
            release_id_from_url = match.groups()[-1]
            if release_id and release_id_from_url != release_id:
                raise ValidationError(
                    "Die angegebene Release ID stimmt nicht mit der ID im "
                    "Discogs Link überein."
                )
            elif not release_id:
                # Set release_id from the url.
                release_id = str(match.groups()[-1])
                self.cleaned_data['release_id'] = release_id
        discogs_url = "http://www.discogs.com/release/" + release_id
        self.cleaned_data['discogs_url'] = discogs_url
        return self.cleaned_data


class BildmaterialForm(forms.ModelForm):
    """
    The form for the bildmaterial's admin add/change page.
    A BooleanField is added with which the user can request to copy all related
    musiker/band objects of the related veranstaltung instances to this
    bildmaterial instance.
    """

    copy_related = forms.BooleanField(
        label='Bands/Musiker kopieren',
        help_text=(
            'Setzen Sie das Häkchen, um Bands und Musiker der '
            'Veranstaltungen direkt zu diesem Datensatz hinzuzufügen.'
        ),
        required=False
    )

    class Meta:
        widgets = {'titel': forms.Textarea(attrs={'rows': 1, 'cols': 90})}


class FavoritenForm(MIZAdminFormMixin, forms.ModelForm):
    class Meta:
        model = _models.Favoriten
        fields = '__all__'
        widgets = {
            'fav_genres': FilteredSelectMultiple('Genres', False),
            'fav_schl': FilteredSelectMultiple('Schlagworte', False),
        }<|MERGE_RESOLUTION|>--- conflicted
+++ resolved
@@ -102,8 +102,6 @@
         }
 
 
-<<<<<<< HEAD
-=======
 class MusikerForm(forms.ModelForm):
     class Meta:
         widgets = {'kuenstler_name': GoogleBtnWidget()}
@@ -114,11 +112,6 @@
         widgets = {'band_name': GoogleBtnWidget()}
 
 
-class HerausgeberForm(MinMaxRequiredFormMixin, forms.ModelForm):
-    minmax_required = [{'fields': ['person', 'organisation'], 'min': 1}]
-
-
->>>>>>> f1b99ca9
 class AudioForm(forms.ModelForm):
 
     def __init__(self, *args, **kwargs):
