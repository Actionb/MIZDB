from django.contrib import admin
from django.contrib.auth.admin import GroupAdmin, UserAdmin
from django.contrib.auth.models import Group, User
from django.db.models import Count, Min

import DBentry.models as _models
import DBentry.m2m as _m2m
import DBentry.actions as _actions
from DBentry.ac.widgets import make_widget
from DBentry.constants import ZRAUM_ID, DUPLETTEN_ID
from DBentry.base.admin import (
    MIZModelAdmin, BaseAliasInline, BaseAusgabeInline, BaseGenreInline,
    BaseSchlagwortInline, BaseStackedInline, BaseTabularInline, BaseOrtInLine
)
from DBentry.forms import (
<<<<<<< HEAD
    ArtikelForm, AutorForm, BuchForm, BrochureForm, AudioForm,
    BildmaterialForm
=======
    ArtikelForm, AutorForm, BuchForm, HerausgeberForm, BrochureForm, AudioForm,
    BildmaterialForm, MusikerForm, BandForm
>>>>>>> f1b99ca9
)
from DBentry.sites import miz_site
from DBentry.utils import concat_limit


class BestandInLine(BaseTabularInline):
    model = _models.bestand
    # This allows inlines.js to copy the last selected bestand to a new row.
    classes = ['copylast']
    fields = ['signatur', 'lagerort', 'provenienz']
    readonly_fields = ['signatur']
    verbose_name = _models.bestand._meta.verbose_name
    verbose_name_plural = _models.bestand._meta.verbose_name_plural


@admin.register(_models.audio, site=miz_site)
class AudioAdmin(MIZModelAdmin):
    class GenreInLine(BaseGenreInline):
        model = _models.audio.genre.through
    class SchlInLine(BaseSchlagwortInline):
        model = _models.audio.schlagwort.through
    class PersonInLine(BaseTabularInline):
        model = _models.audio.person.through
        verbose_model = _models.person
    class MusikerInLine(BaseStackedInline):
        model = _models.audio.musiker.through
        extra = 0
        filter_horizontal = ['instrument']
        verbose_model = _models.musiker
        fieldsets = [
            (None, {'fields': ['musiker']}),
            ("Instrumente", {'fields': ['instrument'], 'classes': ['collapse', 'collapsed']}),
        ]
    class BandInLine(BaseTabularInline):
        model = _models.audio.band.through
        verbose_model = _models.band
    class SpielortInLine(BaseTabularInline):
        model = _models.audio.spielort.through
        verbose_model = _models.spielort
    class VeranstaltungInLine(BaseTabularInline):
        model = _models.audio.veranstaltung.through
        verbose_model = _models.veranstaltung
    class FormatInLine(BaseStackedInline):
        model = _models.Format
        extra = 0
        filter_horizontal = ['tag']
        fieldsets = [
            (None, {'fields': ['anzahl', 'format_typ', 'format_size', 'catalog_nr']}),
            ('Tags', {'fields': ['tag'], 'classes': ['collapse', 'collapsed']}),
            ('Bemerkungen', {'fields': ['bemerkungen'], 'classes': ['collapse', 'collapsed']})
        ]
    class OrtInLine(BaseTabularInline):
        model = _models.audio.ort.through
        verbose_model = _models.ort
    class PlattenInLine(BaseTabularInline):
        model = _models.audio.plattenfirma.through
        verbose_model = _models.plattenfirma
    class AusgabeInLine(BaseAusgabeInline):
        model = _models.ausgabe.audio.through
    class DateiInLine(BaseTabularInline):
        model = _m2m.m2m_datei_quelle
        fields = ['datei']
        verbose_model = _models.datei

    collapse_all = True
    form = AudioForm
    index_category = 'Archivgut'
    save_on_top = True
    list_display = ['__str__', 'formate_string', 'kuenstler_string']

    fieldsets = [
        (None, {'fields':
                ['titel', 'tracks', 'laufzeit', 'e_jahr', 'quelle',
                'beschreibung', 'bemerkungen']
        }),
        ('Discogs', {'fields': ['release_id', 'discogs_url'], 'classes': ['collapse', 'collapsed']}),
    ]
    inlines = [
        GenreInLine, SchlInLine,
        MusikerInLine, BandInLine,
        OrtInLine, SpielortInLine, VeranstaltungInLine,
        PersonInLine, FormatInLine, PlattenInLine,
        AusgabeInLine, DateiInLine,
        BestandInLine
    ]
    search_form_kwargs = {
        'fields': [
            'musiker', 'band', 'genre', 'spielort', 'veranstaltung', 'plattenfirma',
            'format__format_size', 'format__format_typ', 'format__tag', 'release_id',
            'id__in'
        ],
        'labels': {'format__tag': 'Tags'}
    }

    def kuenstler_string(self, obj):
        return concat_limit(list(obj.band.all()) + list(obj.musiker.all()))
    kuenstler_string.short_description = 'Künstler'

    def formate_string(self, obj):
        return concat_limit(list(obj.format_set.all()))
    formate_string.short_description = 'Format'


@admin.register(_models.ausgabe, site=miz_site)
class AusgabenAdmin(MIZModelAdmin):  # TODO: make ausgaben_merkmal admin only field
    class NumInLine(BaseTabularInline):
        model = _models.ausgabe_num
        extra = 0
    class MonatInLine(BaseTabularInline):
        model = _models.ausgabe_monat
        verbose_model = _models.monat
        extra = 0
    class LNumInLine(BaseTabularInline):
        model = _models.ausgabe_lnum
        extra = 0
    class JahrInLine(BaseTabularInline):
        model = _models.ausgabe_jahr
        extra = 0
        verbose_name_plural = 'erschienen im Jahr'
    class AudioInLine(BaseTabularInline):
        model = _models.ausgabe.audio.through

    index_category = 'Archivgut'
    inlines = [NumInLine, MonatInLine, LNumInLine, JahrInLine, AudioInLine, BestandInLine]

    fields = [
        'magazin', ('status', 'sonderausgabe'), 'e_datum', 'jahrgang',
        'beschreibung', 'bemerkungen'
    ]
    list_display = (
        '__str__', 'num_string', 'lnum_string', 'monat_string', 'jahr_string',
        'jahrgang', 'magazin', 'e_datum', 'anz_artikel', 'status'
    )
    search_form_kwargs = {
        'fields': [
            'magazin', 'status', 'ausgabe_jahr__jahr__range', 'ausgabe_num__num__range',
            'ausgabe_lnum__lnum__range', 'ausgabe_monat__monat__ordinal__range',
            'jahrgang', 'sonderausgabe', 'id__in'
        ],
        'labels': {
            'ausgabe_jahr__jahr__range': 'Jahr',
            'ausgabe_num__num__range': 'Nummer',
            'ausgabe_lnum__lnum__range': 'Lfd. Nummer',
            'ausgabe_monat__monat__ordinal__range': 'Monatsnummer'
        }
    }

    actions = [
        _actions.merge_records, _actions.bulk_jg, _actions.add_bestand,
        _actions.moveto_brochure
    ]

    def get_changelist(self, request, **kwargs):
        from .changelist import AusgabeChangeList
        return AusgabeChangeList

    def anz_artikel(self, obj):
        return obj.anz_artikel
    anz_artikel.short_description = 'Anz. Artikel'
    anz_artikel.admin_order_field = 'anz_artikel'
    anz_artikel.annotation = Count('artikel', distinct=True)

    def jahr_string(self, obj):
        return concat_limit(obj.ausgabe_jahr_set.all())
    jahr_string.short_description = 'Jahre'

    def num_string(self, obj):
        return concat_limit(obj.ausgabe_num_set.all())
    num_string.short_description = 'Nummer'

    def lnum_string(self, obj):
        return concat_limit(obj.ausgabe_lnum_set.all())
    lnum_string.short_description = 'lfd. Nummer'

    def monat_string(self, obj):
        if obj.ausgabe_monat_set.exists():
            return concat_limit(
                obj.ausgabe_monat_set.values_list('monat__abk', flat=True)
            )
    monat_string.short_description = 'Monate'

    # TODO: replace zbestand/dbestand with just a count of bestand
    # (zbestand should be 1 at all times anyway)
    def zbestand(self, obj):
        return obj.bestand_set.filter(
            lagerort=_models.lagerort.objects.filter(pk=ZRAUM_ID).first()
        ).exists()
    zbestand.short_description = 'Bestand: ZRaum'
    zbestand.boolean = True

    def dbestand(self, obj):
        return obj.bestand_set.filter(
            lagerort=_models.lagerort.objects.filter(pk=DUPLETTEN_ID).first()
        ).exists()
    dbestand.short_description = 'Bestand: Dublette'
    dbestand.boolean = True


@admin.register(_models.autor, site=miz_site)
class AutorAdmin(MIZModelAdmin):
    class MagazinInLine(BaseTabularInline):
        model = _models.autor.magazin.through
        extra = 1

    form = AutorForm
    index_category = 'Stammdaten'
    inlines = [MagazinInLine]
    list_display = ['__str__', 'person', 'kuerzel', 'magazin_string']
    search_form_kwargs = {'fields': ['magazin', 'person', 'id__in']}

    def magazin_string(self, obj):
        return concat_limit(obj.magazin.all())
    magazin_string.short_description = 'Magazin(e)'


@admin.register(_models.artikel, site=miz_site)
class ArtikelAdmin(MIZModelAdmin):
    class GenreInLine(BaseGenreInline):
        model = _models.artikel.genre.through
    class SchlInLine(BaseSchlagwortInline):
        model = _models.artikel.schlagwort.through
    class PersonInLine(BaseTabularInline):
        model = _models.artikel.person.through
        verbose_model = _models.person
    class AutorInLine(BaseTabularInline):
        model = _models.artikel.autor.through
        verbose_model = _models.autor
    class MusikerInLine(BaseTabularInline):
        model = _models.artikel.musiker.through
        verbose_model = _models.musiker
    class BandInLine(BaseTabularInline):
        model = _models.artikel.band.through
        verbose_model = _models.band
    class OrtInLine(BaseTabularInline):
        model = _models.artikel.ort.through
        verbose_model = _models.ort
    class SpielortInLine(BaseTabularInline):
        model = _models.artikel.spielort.through
        verbose_model = _models.spielort
    class VeranstaltungInLine(BaseTabularInline):
        model = _models.artikel.veranstaltung.through
        verbose_model = _models.veranstaltung

    form = ArtikelForm
    index_category = 'Archivgut'
    list_display_links = ['__str__', 'seite']
    save_on_top = True

    fields = [
        ('ausgabe__magazin', 'ausgabe'), 'schlagzeile', ('seite', 'seitenumfang'),
        'zusammenfassung', 'beschreibung', 'bemerkungen'
    ]
    inlines = [
        AutorInLine, GenreInLine, SchlInLine, MusikerInLine, BandInLine,
        OrtInLine, SpielortInLine, VeranstaltungInLine, PersonInLine
    ]
    list_display = [
        '__str__', 'zusammenfassung_string', 'seite', 'schlagwort_string',
        'ausgabe', 'artikel_magazin', 'kuenstler_string'
    ]
    search_form_kwargs = {
        'fields': [
            'ausgabe__magazin', 'ausgabe', 'schlagwort', 'genre', 'band',
            'musiker', 'autor', 'seite__range', 'id__in'
        ],
        'forwards': {'ausgabe': 'ausgabe__magazin'}
    }

    def zusammenfassung_string(self, obj):
        if not obj.zusammenfassung:
            return ''
        return concat_limit(obj.zusammenfassung.split(), sep=" ")
    zusammenfassung_string.short_description = 'Zusammenfassung'

    def artikel_magazin(self, obj):
        return obj.ausgabe.magazin
    artikel_magazin.short_description = 'Magazin'
    artikel_magazin.admin_order_field = 'ausgabe__magazin'

    def schlagwort_string(self, obj):
        return concat_limit(obj.schlagwort.all())
    schlagwort_string.short_description = 'Schlagwörter'

    def kuenstler_string(self, obj):
        return concat_limit(list(obj.band.all()) + list(obj.musiker.all()))
    kuenstler_string.short_description = 'Künstler'


@admin.register(_models.band, site=miz_site)
class BandAdmin(MIZModelAdmin):
    class GenreInLine(BaseGenreInline):
        model = _models.band.genre.through
    class MusikerInLine(BaseTabularInline):
        model = _models.band.musiker.through
    class AliasInLine(BaseAliasInline):
        model = _models.band_alias
    class OrtInLine(BaseOrtInLine):
        model = _models.band.orte.through

    form = BandForm
    index_category = 'Stammdaten'
    inlines = [GenreInLine, AliasInLine, MusikerInLine, OrtInLine]
    list_display = ['band_name', 'genre_string', 'musiker_string', 'orte_string']
    save_on_top = True

    search_form_kwargs = {
        'fields': ['musiker', 'genre', 'orte__land', 'orte', 'id__in'],
        'labels': {'musiker': 'Mitglied'}
    }

    def genre_string(self, obj):
        return concat_limit(obj.genre.all())
    genre_string.short_description = 'Genres'

    def musiker_string(self, obj):
        return concat_limit(obj.musiker.all())
    musiker_string.short_description = 'Mitglieder'

    def alias_string(self, obj):
        return concat_limit(obj.band_alias_set.all())
    alias_string.short_description = 'Aliase'

    def orte_string(self, obj):
        return concat_limit(obj.orte.all())
    orte_string.short_description = 'Orte'


@admin.register(_models.bildmaterial, site=miz_site)
class BildmaterialAdmin(MIZModelAdmin):
    class GenreInLine(BaseGenreInline):
        model = _models.bildmaterial.genre.through
    class SchlInLine(BaseSchlagwortInline):
        model = _models.bildmaterial.schlagwort.through
    class PersonInLine(BaseTabularInline):
        model = _models.bildmaterial.person.through
        verbose_model = _models.person
    class MusikerInLine(BaseTabularInline):
        model = _models.bildmaterial.musiker.through
        verbose_model = _models.musiker
    class BandInLine(BaseTabularInline):
        model = _models.bildmaterial.band.through
        verbose_model = _models.band
    class OrtInLine(BaseTabularInline):
        model = _models.bildmaterial.ort.through
        verbose_model = _models.ort
    class SpielortInLine(BaseTabularInline):
        model = _models.bildmaterial.spielort.through
        verbose_model = _models.spielort
    class VeranstaltungInLine(BaseTabularInline):
        model = _models.bildmaterial.veranstaltung.through
        verbose_model = _models.veranstaltung

    collapse_all = True
    form = BildmaterialForm
    index_category = 'Archivgut'
    list_display = ['titel', 'signatur', 'size', 'datum_localized', 'veranstaltung_string']
    save_on_top = True

    inlines = [
        GenreInLine, SchlInLine, MusikerInLine, BandInLine,
        OrtInLine, SpielortInLine, VeranstaltungInLine,
        PersonInLine, BestandInLine
    ]
    search_form_kwargs = {
        'fields': [
            'datum__range', 'schlagwort', 'genre', 'band','musiker', 'reihe', 'id__in'
        ],
        'labels': {'reihe': 'Bildreihe'}
    }

    def datum_localized(self, obj):
        return obj.datum.localize()
    datum_localized.short_description = 'Datum'
    datum_localized.admin_order_field = 'datum'

    def veranstaltung_string(self, obj):
        return concat_limit(list(obj.veranstaltung.all()))
    veranstaltung_string.short_description = 'Veranstaltungen'

    def copy_related(self, obj):
        from DBentry.utils import copy_related_set
        copy_related_set(obj, 'veranstaltung__band', 'veranstaltung__musiker')

    def response_add(self, request, obj, post_url_continue=None):
        if 'copy_related' in request.POST:
            self.copy_related(obj)
        return super().response_add(request, obj, post_url_continue)

    def response_change(self, request, obj):
        if 'copy_related' in request.POST:
            self.copy_related(obj)
        return super().response_change(request, obj)


@admin.register(_models.buch, site=miz_site)
class BuchAdmin(MIZModelAdmin):
    class GenreInLine(BaseGenreInline):
        model = _models.buch.genre.through
    class SchlInLine(BaseSchlagwortInline):
        model = _models.buch.schlagwort.through
    class PersonInLine(BaseTabularInline):
        model = _models.buch.person.through
        verbose_model = _models.person
    class AutorInLine(BaseTabularInline):
        model = _models.buch.autor.through
        verbose_model = _models.autor
    class MusikerInLine(BaseTabularInline):
        model = _models.buch.musiker.through
        verbose_model = _models.musiker
    class BandInLine(BaseTabularInline):
        model = _models.buch.band.through
        verbose_model = _models.band
    class OrtInLine(BaseTabularInline):
        model = _models.buch.ort.through
        verbose_model = _models.ort
    class SpielortInLine(BaseTabularInline):
        model = _models.buch.spielort.through
        verbose_model = _models.spielort
    class VeranstaltungInLine(BaseTabularInline):
        model = _models.buch.veranstaltung.through
        verbose_model = _models.veranstaltung
    class HerausgeberInLine(BaseTabularInline):
        model = _models.buch.herausgeber.through
        verbose_model = _models.Herausgeber

    collapse_all = True
    # TODO: Semantik: Einzelbänder/Aufsätze: Teile eines Buchbandes
    crosslink_labels = {'buch': 'Aufsätze'}
    form = BuchForm
    index_category = 'Archivgut'
    save_on_top = True

    fieldsets = [
        (None, {
            'fields': [
                'titel', 'seitenumfang', 'jahr', 'auflage', 'schriftenreihe',
                ('buchband', 'is_buchband'), 'verlag', 'ISBN', 'EAN', 'sprache',
                'beschreibung', 'bemerkungen'
            ]}
        ),
        ('Original Angaben (bei Übersetzung)', {
            'fields': ['titel_orig', 'jahr_orig'],
            'description': "Angaben zum Original eines übersetzten Buches.",
            'classes': ['collapse', 'collapsed'],
        }),
    ]
    inlines = [
        AutorInLine, GenreInLine, SchlInLine, MusikerInLine, BandInLine,
        OrtInLine, SpielortInLine, VeranstaltungInLine,
        HerausgeberInLine, PersonInLine, BestandInLine
    ]
    list_display = [
        'titel', 'auflage', 'schriftenreihe', 'verlag', 'autoren_string',
        'herausgeber_string', 'schlagwort_string', 'genre_string'
    ]
    search_form_kwargs = {
        'fields': [
            'autor', 'herausgeber', 'schlagwort', 'genre', 'musiker', 'band',
            'person', 'schriftenreihe', 'buchband', 'verlag', 'jahr',
            'ISBN', 'EAN', 'id__in'
        ],
        'labels': {'buchband': 'aus Buchband', 'jahr': 'Jahr'},
        # 'autor' help_text refers to quick item creation which is not allowed in search forms.
        'help_texts': {'autor': None}
    }

    def autoren_string(self, obj):
        return concat_limit(obj.autor.all())
    autoren_string.short_description = 'Autoren'

    def herausgeber_string(self, obj):
        return concat_limit(obj.herausgeber.all())
    herausgeber_string.short_description = 'Herausgeber'

    def schlagwort_string(self, obj):
        return concat_limit(obj.schlagwort.all())
    schlagwort_string.short_description = 'Schlagwörter'

    def genre_string(self, obj):
        return concat_limit(obj.genre.all())
    genre_string.short_description = 'Genres'


@admin.register(_models.dokument, site=miz_site)
class DokumentAdmin(MIZModelAdmin):
    index_category = 'Archivgut'
    inlines = [BestandInLine]
    superuser_only = True


@admin.register(_models.genre, site=miz_site)
class GenreAdmin(MIZModelAdmin):
    class AliasInLine(BaseAliasInline):
        model = _models.genre_alias

    index_category = 'Stammdaten'
    inlines = [AliasInLine]
    list_display = ['genre', 'alias_string', 'ober_string', 'sub_string']
    # Remove the 'ober__genre' field from search_fields
    # (useful for dal searches, not so much on changelists):
    search_fields = ['genre', 'sub_genres__genre', 'genre_alias__alias']

    def ober_string(self, obj):
        return str(obj.ober) if obj.ober else ''
    ober_string.short_description = 'Obergenre'
    ober_string.admin_order_field = 'ober'

    def sub_string(self, obj):
        return concat_limit(obj.sub_genres.all())
    sub_string.short_description = 'Subgenres'

    def alias_string(self, obj):
        return concat_limit(obj.genre_alias_set.all())
    alias_string.short_description = 'Aliase'


@admin.register(_models.magazin, site=miz_site)
class MagazinAdmin(MIZModelAdmin):
    class VerlagInLine(BaseTabularInline):
        model = _m2m.m2m_magazin_verlag
        verbose_model = _models.verlag
    class HerausgeberInLine(BaseTabularInline):
        model = _m2m.m2m_magazin_herausgeber
        verbose_model = _models.Herausgeber
    class GenreInLine(BaseGenreInline):
        model = _models.magazin.genre.through

    index_category = 'Stammdaten'
    inlines = [GenreInLine, VerlagInLine, HerausgeberInLine]
    list_display = ['__str__', 'beschreibung', 'anz_ausgaben', 'ort']

    search_form_kwargs = {
        'fields': ['verlag', 'herausgeber', 'ort', 'genre', 'issn', 'fanzine', 'id__in'],
        'labels': {'ort': 'Herausgabeort'},
    }

    def anz_ausgaben(self, obj):
        return obj.anz_ausgabe
    anz_ausgaben.short_description = 'Anz. Ausgaben'
    anz_ausgaben.admin_order_field = 'anz_ausgabe'
    anz_ausgaben.annotation = Count('ausgabe')


@admin.register(_models.memorabilien, site=miz_site)
class MemoAdmin(MIZModelAdmin):
    index_category = 'Archivgut'
    inlines = [BestandInLine]
    superuser_only = True


@admin.register(_models.musiker, site=miz_site)
class MusikerAdmin(MIZModelAdmin):
    class GenreInLine(BaseGenreInline):
        model = _models.musiker.genre.through
    class BandInLine(BaseTabularInline):
        model = _models.band.musiker.through
        verbose_name_plural = 'Ist Mitglied in'
        verbose_name = 'Band'
    class AliasInLine(BaseAliasInline):
        model = _models.musiker_alias
    class InstrInLine(BaseTabularInline):
        model = _models.musiker.instrument.through
        verbose_name_plural = 'Spielt Instrument'
        verbose_name = 'Instrument'
    class OrtInLine(BaseOrtInLine):
        model = _models.musiker.orte.through

    form = MusikerForm
    fields = ['kuenstler_name', 'person', 'beschreibung', 'bemerkungen']
    index_category = 'Stammdaten'
    inlines = [GenreInLine, AliasInLine, BandInLine, OrtInLine, InstrInLine]
    list_display = ['kuenstler_name', 'genre_string', 'band_string', 'orte_string']
    save_on_top = True
    search_form_kwargs = {'fields': ['person', 'genre', 'instrument', 'orte__land', 'orte', 'id__in']}

    def band_string(self, obj):
        return concat_limit(obj.band_set.all())
    band_string.short_description = 'Bands'

    def genre_string(self, obj):
        return concat_limit(obj.genre.all())
    genre_string.short_description = 'Genres'

    def orte_string(self, obj):
        return concat_limit(obj.orte.all())
    orte_string.short_description = 'Orte'


@admin.register(_models.person, site=miz_site)
class PersonAdmin(MIZModelAdmin):
    class OrtInLine(BaseOrtInLine):
        model = _models.person.orte.through

    fields = ['vorname', 'nachname', 'beschreibung', 'bemerkungen']
    index_category = 'Stammdaten'
    inlines = [OrtInLine]
    list_display = ('vorname', 'nachname', 'Ist_Musiker', 'Ist_Autor')
    list_display_links = ['vorname', 'nachname']

    search_form_kwargs = {
        'fields': ['orte', 'orte__land', 'orte__bland', 'id__in'],
        'forwards': {'orte__bland': 'orte__land'}
    }

    def Ist_Musiker(self, obj):
        return obj.musiker_set.exists()
    Ist_Musiker.boolean = True

    def Ist_Autor(self, obj):
        return obj.autor_set.exists()
    Ist_Autor.boolean = True

    def orte_string(self, obj):
        return concat_limit(obj.orte.all())
    orte_string.short_description = 'Orte'


@admin.register(_models.schlagwort, site=miz_site)
class SchlagwortAdmin(MIZModelAdmin):
    class AliasInLine(BaseAliasInline):
        model = _models.schlagwort_alias
        extra = 1

    index_category = 'Stammdaten'
    inlines = [AliasInLine]
    list_display = ['schlagwort', 'alias_string', 'ober_string', 'sub_string']
    # Remove the 'ober__schlagwort' field from search_fields
    # (useful for dal searches, not so much on changelists):
    search_fields = ['schlagwort', 'unterbegriffe__schlagwort', 'schlagwort_alias__alias']

    def ober_string(self, obj):
        return str(obj.ober) if obj.ober else ''
    ober_string.short_description = 'Oberbegriff'
    ober_string.admin_order_field = 'ober'

    def sub_string(self, obj):
        return concat_limit(obj.unterbegriffe.all())
    sub_string.short_description = 'Unterbegriffe'

    def alias_string(self, obj):
        return concat_limit(obj.schlagwort_alias_set.all())
    alias_string.short_description = 'Aliase'


@admin.register(_models.spielort, site=miz_site)
class SpielortAdmin(MIZModelAdmin):
    class AliasInLine(BaseAliasInline):
        model = _models.spielort_alias

    list_display = ['name', 'ort']
    inlines = [AliasInLine]


@admin.register(_models.technik, site=miz_site)
class TechnikAdmin(MIZModelAdmin):
    index_category = 'Archivgut'
    inlines = [BestandInLine]
    superuser_only = True


@admin.register(_models.veranstaltung, site=miz_site)
class VeranstaltungAdmin(MIZModelAdmin):
    class GenreInLine(BaseGenreInline):
        model = _models.veranstaltung.genre.through
    class BandInLine(BaseTabularInline):
        model = _models.veranstaltung.band.through
        verbose_model = _models.band
    class PersonInLine(BaseTabularInline):
        model = _models.veranstaltung.person.through
        verbose_model = _models.person
    class SchlInLine(BaseSchlagwortInline):
        model = _models.veranstaltung.schlagwort.through
    class MusikerInLine(BaseTabularInline):
        model = _models.veranstaltung.musiker.through
        verbose_model = _models.musiker
    class AliasInLine(BaseAliasInline):
        model = _models.veranstaltung_alias

    collapse_all = True
    inlines = [GenreInLine, SchlInLine, AliasInLine, BandInLine, MusikerInLine, PersonInLine]
    list_display = ['name', 'datum', 'spielort', 'kuenstler_string']
    save_on_top = True

    def kuenstler_string(self, obj):
        return concat_limit(list(obj.band.all()) + list(obj.musiker.all()))
    kuenstler_string.short_description = 'Künstler'


@admin.register(_models.verlag, site=miz_site)
class VerlagAdmin(MIZModelAdmin):
    list_display = ['verlag_name', 'sitz']
    search_form_kwargs = {
        'fields': ['sitz', 'sitz__land', 'sitz__bland', 'id__in'],
        'labels': {'sitz': 'Sitz'}
    }


@admin.register(_models.video, site=miz_site)
class VideoAdmin(MIZModelAdmin):
    class GenreInLine(BaseGenreInline):
        model = _models.video.genre.through
    class SchlInLine(BaseSchlagwortInline):
        model = _models.video.schlagwort.through
    class PersonInLine(BaseTabularInline):
        model = _models.video.person.through
        verbose_model = _models.person
    class MusikerInLine(BaseStackedInline):
        model = _models.video.musiker.through
        extra = 0
        filter_horizontal = ['instrument']
        verbose_model = _models.musiker
        fieldsets = [
            (None, {'fields': ['musiker']}),
            ("Instrumente", {'fields': ['instrument'], 'classes': ['collapse', 'collapsed']}),
        ]
    class BandInLine(BaseTabularInline):
        model = _models.video.band.through
        verbose_model = _models.band
    class SpielortInLine(BaseTabularInline):
        model = _models.video.spielort.through
        verbose_model = _models.spielort
    class VeranstaltungInLine(BaseTabularInline):
        model = _models.video.veranstaltung.through
        verbose_model = _models.veranstaltung

    index_category = 'Archivgut'
    superuser_only = True

    inlines = [
        GenreInLine, SchlInLine, MusikerInLine, BandInLine,
        SpielortInLine, VeranstaltungInLine, PersonInLine, BestandInLine
    ]


@admin.register(_models.bundesland, site=miz_site)
class BlandAdmin(MIZModelAdmin):
    list_display = ['bland_name', 'code', 'land']
    search_form_kwargs = {
        'fields': ['ort__land', 'id__in'],
    }


@admin.register(_models.land, site=miz_site)
class LandAdmin(MIZModelAdmin):
    pass


@admin.register(_models.ort, site=miz_site)
class OrtAdmin(MIZModelAdmin):
    fields = ['stadt', 'land', 'bland']  # put land before bland
    index_category = 'Stammdaten'
    list_display = ['stadt', 'bland', 'land']
    list_display_links = list_display
    search_form_kwargs = {'fields': ['land', 'bland', 'id__in']}

    def formfield_for_foreignkey(self, db_field, request, **kwargs):
        if db_field == self.opts.get_field('bland'):
            kwargs['widget'] = make_widget(model=db_field.related_model, forward=['land'])
        return super().formfield_for_foreignkey(db_field, request, **kwargs)


@admin.register(_models.bestand, site=miz_site)
class BestandAdmin(MIZModelAdmin):
#    readonly_fields = [
#        'audio', 'ausgabe', 'ausgabe_magazin', 'bildmaterial', 'buch',
#        'dokument', 'memorabilien', 'technik', 'video'
#    ]
    list_display = ['signatur', 'bestand_art', 'lagerort', 'provenienz']
    search_form_kwargs = {'fields': ['bestand_art', 'lagerort']}
    superuser_only = True


@admin.register(_models.datei, site=miz_site)
class DateiAdmin(MIZModelAdmin):
    class GenreInLine(BaseGenreInline):
        model = _models.datei.genre.through
    class SchlInLine(BaseSchlagwortInline):
        model = _models.datei.schlagwort.through
    class PersonInLine(BaseTabularInline):
        model = _models.datei.person.through
        verbose_model = _models.person
    class MusikerInLine(BaseStackedInline):
        model = _models.datei.musiker.through
        extra = 0
        filter_horizontal = ['instrument']
        verbose_model = _models.musiker
        fieldsets = [
            (None, {'fields': ['musiker']}),
            ("Instrumente", {'fields': ['instrument'], 'classes': ['collapse', 'collapsed']}),
        ]
    class BandInLine(BaseTabularInline):
        model = _models.datei.band.through
        verbose_model = _models.band
    class OrtInLine(BaseTabularInline):
        model = _models.datei.ort.through
        verbose_model = _models.ort
    class SpielortInLine(BaseTabularInline):
        model = _models.datei.spielort.through
        verbose_model = _models.spielort
    class VeranstaltungInLine(BaseTabularInline):
        model = _models.datei.veranstaltung.through
        verbose_model = _models.veranstaltung
    class QuelleInLine(BaseStackedInline):
        model = _m2m.m2m_datei_quelle
        extra = 0
        description = 'Verweise auf das Herkunfts-Medium (Tonträger, Videoband, etc.) dieser Datei.'

    collapse_all = True
    index_category = 'Archivgut'
    save_on_top = True
    superuser_only = True

    inlines = [
        QuelleInLine, GenreInLine, SchlInLine,
        MusikerInLine, BandInLine,
        OrtInLine, SpielortInLine, VeranstaltungInLine,
        PersonInLine,
    ]
    fieldsets = [
        (None, {'fields': ['titel', 'media_typ', 'datei_pfad', 'provenienz']}),
        ('Allgemeine Beschreibung', {'fields': ['beschreibung', 'bemerkungen']}),
    ]


@admin.register(_models.instrument, site=miz_site)
class InstrumentAdmin(MIZModelAdmin):
    list_display = ['instrument', 'kuerzel']


@admin.register(_models.Herausgeber, site=miz_site)
class HerausgeberAdmin(MIZModelAdmin):
    index_category = 'Stammdaten'


class BaseBrochureAdmin(MIZModelAdmin):
    class GenreInLine(BaseGenreInline):
        model = _models.BaseBrochure.genre.through
    class JahrInLine(BaseTabularInline):
        model = _models.BrochureYear
    class URLInLine(BaseTabularInline):
        model = _models.BrochureURL

    form = BrochureForm
    index_category = 'Archivgut'
    inlines = [URLInLine, JahrInLine, GenreInLine, BestandInLine]
    list_display = ['titel', 'zusammenfassung', 'jahr_string']
    search_form_kwargs = {'fields': ['genre', 'jahre__jahr', 'id__in']}

    def get_fieldsets(self, request, obj=None):
        """Add a fieldset for (ausgabe, ausgabe__magazin)."""
        fieldsets = super().get_fieldsets(request, obj)
        # django default implementation adds at minimum:
        # [(None, {'fields': self.get_fields()})]
        # Check the default fieldset for (ausgabe, ausgabe__magazin).
        # 'ausgabe__magazin' is returned by get_fields() due to being a base
        # field of this ModelAdmin's form class.
        default_fieldset = dict(fieldsets).get(None, None)
        if not default_fieldset:
            return fieldsets
        fields = default_fieldset['fields'].copy()
        ausgabe_fields = ('ausgabe__magazin', 'ausgabe')
        if all(f in fields for f in ausgabe_fields):
            for f in ausgabe_fields:
                fields.remove(f)
            fieldset = (
                'Beilage von Ausgabe', {
                    'fields': [ausgabe_fields],
                    'description': 'Geben Sie die Ausgabe an, der dieses Objekt beilag.'
            })
            fieldsets.insert(1, fieldset)
            default_fieldset['fields'] = fields
        return fieldsets

    def jahr_string(self, obj):
        return concat_limit(obj.jahre.all())
    jahr_string.short_description = 'Jahre'
    jahr_string.admin_order_field = 'jahr'
    jahr_string.annotation = Min('jahre__jahr')


@admin.register(_models.Brochure, site=miz_site)
class BrochureAdmin(BaseBrochureAdmin):
    class JahrInLine(BaseTabularInline):
        model = _models.BrochureYear
    class GenreInLine(BaseGenreInline):
        model = _models.BaseBrochure.genre.through
    class SchlInLine(BaseSchlagwortInline):
        model = _models.Brochure.schlagwort.through
    class URLInLine(BaseTabularInline):
        model = _models.BrochureURL

    inlines = [URLInLine, JahrInLine, GenreInLine, SchlInLine, BestandInLine]


@admin.register(_models.Katalog, site=miz_site)
class KatalogAdmin(BaseBrochureAdmin):

    list_display = ['titel', 'zusammenfassung', 'art', 'jahr_string']

    def get_fieldsets(self, *args, **kwargs):
        """
        Swap fieldset fields 'art' and 'zusammenfassung' without having to
        redeclare the entire fieldsets attribute.
        """
        fieldsets = super().get_fieldsets(*args, **kwargs)
        default_fieldset = dict(fieldsets).get(None, None)
        if not default_fieldset:
            return fieldsets
        fields = default_fieldset['fields'].copy()
        if all(f in fields for f in ('art', 'zusammenfassung')):
            art = fields.index('art')
            zusammenfassung = fields.index('zusammenfassung')
            fields[art], fields[zusammenfassung] = fields[zusammenfassung], fields[art]
            default_fieldset['fields'] = fields
        return fieldsets


@admin.register(_models.Kalendar, site=miz_site)
class KalendarAdmin(BaseBrochureAdmin):
    class GenreInLine(BaseGenreInline):
        model = _models.BaseBrochure.genre.through
    class JahrInLine(BaseTabularInline):
        model = _models.BrochureYear
    class SpielortInLine(BaseTabularInline):
        model = _models.Kalendar.spielort.through
        verbose_model = _models.spielort
    class VeranstaltungInLine(BaseTabularInline):
        model = _models.Kalendar.veranstaltung.through
        verbose_model = _models.veranstaltung
    class URLInLine(BaseTabularInline):
        model = _models.BrochureURL

    inlines = [
        URLInLine, JahrInLine, GenreInLine, SpielortInLine,
        VeranstaltungInLine, BestandInLine]


@admin.register(
    _models.monat, _models.lagerort, _models.geber, _models.plattenfirma,
    _models.provenienz, _models.Format, _models.FormatTag, _models.FormatSize,
    _models.FormatTyp, _models.schriftenreihe, _models.Bildreihe, _models.Veranstaltungsreihe,
    site=miz_site
)
class HiddenFromIndex(MIZModelAdmin):
    superuser_only = True


miz_site.register(Group, GroupAdmin)
miz_site.register(User, UserAdmin)<|MERGE_RESOLUTION|>--- conflicted
+++ resolved
@@ -13,13 +13,8 @@
     BaseSchlagwortInline, BaseStackedInline, BaseTabularInline, BaseOrtInLine
 )
 from DBentry.forms import (
-<<<<<<< HEAD
     ArtikelForm, AutorForm, BuchForm, BrochureForm, AudioForm,
-    BildmaterialForm
-=======
-    ArtikelForm, AutorForm, BuchForm, HerausgeberForm, BrochureForm, AudioForm,
     BildmaterialForm, MusikerForm, BandForm
->>>>>>> f1b99ca9
 )
 from DBentry.sites import miz_site
 from DBentry.utils import concat_limit
