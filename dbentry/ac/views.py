from typing import Any, Callable, List, Optional, Sequence, Tuple, Type, Union

# noinspection PyPackageRequirements
from dal import autocomplete
from django import http
from django.contrib.auth import get_permission_codename
from django.core.paginator import Page, Paginator
from django.db.models import Model
from django.http import HttpRequest, HttpResponse
from django.utils.functional import cached_property
from django.utils.translation import gettext

from dbentry import models as _models
from dbentry.ac.creator import Creator, MultipleObjectsReturned
from dbentry.managers import AusgabeQuerySet, MIZQuerySet
from dbentry.utils.admin import log_addition
from dbentry.utils.gnd import searchgnd
from dbentry.utils.models import get_model_from_string


class ACBase(autocomplete.Select2QuerySetView):
    """
    Base view for the autocomplete views of the dbentry app.

    This class extends Select2QuerySetView in the following ways:
        - set instance attributes ``model`` and ``create_field`` from the
          request payload/keyword arguments
        - split up the process of providing a create option into several
          methods (``get_create_option``)
        - ``get_queryset`` includes forwarded values, and the method calls
          other methods to perform ordering and search term filtering
        - ``get_result_value`` and ``get_result_label`` can handle lists/tuples
    """
    model: Optional[Type[Model]]
    create_field: Optional[str]

    def setup(self, request: HttpRequest, *args: Any, **kwargs: Any) -> None:
        """Set model and create_field instance attributes."""
        super().setup(request, *args, **kwargs)
        if not self.model:
            model_name = kwargs.pop('model_name', '')
            if model_name:
                self.model = get_model_from_string(model_name)
        if self.create_field is None:
            self.create_field = kwargs.pop('create_field', None)

    def has_create_field(self) -> bool:
        if self.create_field:
            return True
        return False

    def display_create_option(self, context: dict, q: str) -> bool:
        """
        Return a boolean whether the create option should be displayed or not.
        """
        if self.has_create_field() and q:
            page_obj = context.get('page_obj', None)
            if page_obj is None or not self.has_more(context):
                return True
        return False

    def build_create_option(self, q: str) -> list:
        """Form the create option item to append to the result list."""
        return [{
            'id': q,
            'text': gettext('Create "%(new_value)s"') % {'new_value': q},
            'create_id': True,
        }]

    def get_create_option(self, context: dict, q: str) -> list:
        """Form the correct create_option to append to results."""
        if (self.display_create_option(context, q)
                and self.has_add_permission(self.request)):
            return self.build_create_option(q)
        return []

    def do_ordering(self, queryset: MIZQuerySet) -> MIZQuerySet:
        """
        Apply ordering to the queryset and return it.

        Use the model's default ordering if the view's get_ordering method does
        not return anything to order with.
        """
        ordering = self.get_ordering()
        if ordering:
            if isinstance(ordering, str):
                ordering = (ordering,)
            return queryset.order_by(*ordering)
        # noinspection PyProtectedMember,PyUnresolvedReferences
        return queryset.order_by(*self.model._meta.ordering)  # type: ignore

    def apply_q(self, queryset: MIZQuerySet) -> Union[MIZQuerySet, list]:
        """
        Filter the given queryset with the view's search term ``q``.

        If ``q`` is a numeric value, try a primary key lookup. Otherwise use
        either MIZQuerySet.find to find results or filter against
        ``create_field``, if that is set.

        Returns:
            a list if querying via MIZQuerySet.find or a MIZQuerySet.
        """
        if self.q:
<<<<<<< HEAD
            return qs.search(self.q)
        else:
            return qs
=======
            # If the search term is a numeric value, try using it in a primary
            # key lookup, and if that returns results, return them.
            if self.q.isnumeric() and queryset.filter(pk=self.q).exists():
                return queryset.filter(pk=self.q)
            if isinstance(queryset, MIZQuerySet):
                return queryset.find(self.q)
            elif self.create_field:
                return queryset.filter(**{self.create_field: self.q})
        return queryset

    def create_object(self, text: str) -> Model:
        """
        Create an object given a text.
>>>>>>> a7dec539

        If an object was created, add an addition LogEntry to the django admin
        log table.
        """
        text = text.strip()
        # noinspection PyUnresolvedReferences
        obj = self.model.objects.create(**{self.create_field: text})  # type: ignore
        if obj and self.request:
            log_addition(self.request.user.pk, obj)
        return obj

    def get_queryset(self) -> MIZQuerySet:
        """Return the ordered and filtered queryset for this view."""
        if self.queryset is None:
            # noinspection PyUnresolvedReferences
            queryset = self.model.objects.all()  # type: ignore
        else:
            queryset = self.queryset

        if self.forwarded:
            forward_filter = {}
            for k, v in self.forwarded.items():
                # Remove 'empty' forward items.
                if k and v:
                    forward_filter[k] = v
            if not forward_filter:
                # All forwarded items were empty; return an empty queryset.
                # noinspection PyUnresolvedReferences
                return self.model.objects.none()  # type: ignore
            queryset = queryset.filter(**forward_filter)

        queryset = self.do_ordering(queryset)
        queryset = self.apply_q(queryset)
        return queryset

    def has_add_permission(self, request: HttpRequest) -> bool:
        """Return True if the user has the permission to add a model."""
        # noinspection PyUnresolvedReferences
        user = request.user
        if not user.is_authenticated:
            return False
        # At this point, dal calls get_queryset() to get the model options via
        # queryset.model._meta which is unnecessary for ACBase since it
        # declares the model class during dispatch().
        # noinspection PyProtectedMember, PyUnresolvedReferences
        opts = self.model._meta  # type: ignore
        codename = get_permission_codename('add', opts)
        return user.has_perm("%s.%s" % (opts.app_label, codename))

    def get_result_value(self, result: Union[Model, Sequence]) -> Optional[Union[str, int]]:
        """
        Return the value (usually the primary key) of a result.

        Args:
            result: may be a model instance or a sequence, such as the list
                returned by MIZQuerySet.find().
        """
        if isinstance(result, (list, tuple)):
            if result[0] == 0:
                # The list 'result' contains the IDs of the results.
                # A '0' ID may be the 'weak hits' separator
                # (query.PrimaryFieldsSearchQuery).
                # Set it's id to None to make it not selectable.
                return None
            return result[0]
        return str(result.pk)  # type: ignore

    def get_result_label(self, result: Union[Model, Sequence]) -> str:
        """
        Return the label of a result.

        Args:
            result: may be a model instance or a sequence, such as the list
                returned by MIZQuerySet.find().
        """
        if isinstance(result, (list, tuple)):
            return result[1]
        return str(result)


class ACBuchband(ACBase):
    """
    Autocomplete view that queries buch instances that are defined as buchband.
    """

    model = _models.Buch
    queryset = _models.Buch.objects.filter(is_buchband=True)


class ACAusgabe(ACBase):
    """
    Autocomplete view for the model ausgabe that applies chronological order to
    the results.
    """

    model = _models.Ausgabe

    def do_ordering(self, queryset: AusgabeQuerySet) -> AusgabeQuerySet:
        return queryset.chronological_order()


class ACCreatable(ACBase):
    """
    Add additional information to the create_option part of the response and
    enable a more involved model instance creation process by utilizing a
    Creator helper object.
    """

    @property
    def creator(self):
        if not hasattr(self, '_creator'):
            # noinspection PyAttributeOutsideInit
            self._creator = Creator(self.model, raise_exceptions=False)
        return self._creator

    def creatable(self, text: str, creator: Optional[Creator] = None) -> bool:
        """
        Return True if a new(!) model instance would be created from ``text``.
        """
        creator = creator or self.creator
        created = creator.create(text, preview=True)
        pk = getattr(created.get('instance', None), 'pk', None)
        if created and pk is None:
            return True
        return False

    def display_create_option(self, context: dict, q: str) -> bool:
        """
        Return a boolean whether the create option should be displayed or not.
        """
        if q:
            page_obj = context.get('page_obj', None)
            if page_obj is None or not self.has_more(context):
                # See if we can create a new object from q.
                # If pre-existing objects can be found using q, the create
                # option should not be enabled.
                if self.creatable(q):
                    return True
        return False

    def build_create_option(self, q: str) -> list:
        """
        Add additional information to the create option on how the object is
        going to be created.
        """
        create_option = super().build_create_option(q)
        create_info = self.get_creation_info(q)
        if create_info:
            create_option.extend(create_info)
        return create_option

    def get_creation_info(self, text: str, creator: Optional[Creator] = None) -> list:
        """
        Build template context to display a more informative create option.
        """

        def flatten_dict(_dict):
            result = []
            for key, value in _dict.items():
                if not value or key == 'instance':
                    continue
                if isinstance(value, dict):
                    result.extend(flatten_dict(value))
                else:
                    result.append((key, value))
            return result

        creator = creator or self.creator
        create_info = []
        default = {
            'id': None,  # 'id': None will make the option not selectable.
            'create_id': True, 'text': '...mit folgenden Daten:'
        }

        create_info.append(default.copy())
        # Iterate over all nested dicts in create_info returned by the creator.
        for k, v in flatten_dict(creator.create(text, preview=True)):
            default['text'] = str(k) + ': ' + str(v)
            create_info.append(default.copy())
        return create_info

    def create_object(self, text: str, creator: Optional[Creator] = None) -> Model:
        """Create a model instance from ``text`` and save it to the database."""
        text = text.strip()
        if self.has_create_field():
            return super().create_object(text)
        creator = creator or self.creator
        return creator.create(text, preview=False).get('instance')

    def post(self, request: HttpRequest, *args, **kwargs) -> HttpResponse:
        """Create an object given a text after checking permissions."""
        if not self.has_add_permission(request):
            return http.HttpResponseForbidden()

        if not self.creator and not self.create_field:
            raise AttributeError('Missing creator object or "create_field"')

        text = request.POST.get('text', None)

        if text is None:
            return http.HttpResponseBadRequest()

        try:
            result = self.create_object(text)
        except MultipleObjectsReturned:
            msg = 'Erstellung fehlgeschlagen. Bitte benutze den "Hinzufügen" Knopf.'
            return http.JsonResponse({'id': 0, 'text': msg})

        return http.JsonResponse({'id': result.pk, 'text': str(result)})


class GNDPaginator(Paginator):
    """
    Paginator for autocomplete views that query the German national library.

    Responses send back by the library are already paginated; the
    ``object_list`` will always be of a fixed length (default length: 10).
    Whereas a default paginator would try to slice the object_list to get the
    desired page, the request to the SRU API must define the number/index of
    the starting record of the slice such that the SRU backend sends back the
    correct page.

    Attributes:
        total_count: the total number of records found across all pages
    """
    total_count: int

    def __init__(self, *args: Any, total_count: int = 0, **kwargs: Any) -> None:
        super().__init__(*args, **kwargs)
        self.total_count = total_count

    def page(self, number: int) -> Page:
        """Return a Page object for the given 1-based page number."""
        # Paginator.page would slice the object_list here, but in our case
        # pagination is done by the SRU backend: we only ever get one page thus
        # slicing must not occur.
        return self._get_page(self.object_list, number, self)

    @cached_property
    def count(self) -> int:
        """Return the total number of objects, across all pages."""
        return self.total_count


class GND(ACBase):
    """
    Autocomplete view that queries the SRU API endpoint of the DNB.

    Attributes:
        sru_query_func: the callable that fetches the results from the endpoint
    """

    paginate_by = 10  # DNB default number of records per request
    paginator_class = GNDPaginator
    sru_query_func: Callable = searchgnd

    def get_query_string(self, q: Optional[str] = None) -> str:
        """Construct and return a SRU compliant query string."""
        if q is None:
            q = self.q
        if not q:
            return ""
        query = " and ".join("PER=%s" % w for w in q.split())
        query += " and BBG=Tp*"
        return query

    def get_result_label(self, result: Tuple[str, str]) -> str:  # type: ignore[override]
        """Return the label of a result."""
        return "%s (%s)" % (result[1], result[0])

    def get_queryset(self) -> List[Tuple[str, str]]:  # type: ignore[override]
        """Get a list of records from the SRU API."""
        # Calculate the 'startRecord' parameter for the request.
        # The absolute record position of the first record of a page is given by
        #   (page_number -1) * records_per_page
        # Add +1 to account for SRU indexing starting at 1 (instead of at 0).
        page = self.kwargs.get(self.page_kwarg) or self.request.GET.get(self.page_kwarg) or 1
        page_number = int(page)
        start = (page_number - 1) * self.paginate_by + 1

        results, self.total_count = self.sru_query_func(
            self.get_query_string(self.q),
            startRecord=[str(start)],
            maximumRecords=[str(self.paginate_by)],
            **self.get_query_func_kwargs()
        )
        return results

    def get_paginator(self, *args: Any, **kwargs: Any) -> GNDPaginator:
        kwargs['total_count'] = self.total_count
        return super().get_paginator(*args, **kwargs)

    # noinspection PyMethodMayBeStatic
    def get_query_func_kwargs(self, **kwargs: Any) -> dict:
        """Hook to insert call kwargs for the query func in get_queryset."""
        return kwargs<|MERGE_RESOLUTION|>--- conflicted
+++ resolved
@@ -89,7 +89,7 @@
         # noinspection PyProtectedMember,PyUnresolvedReferences
         return queryset.order_by(*self.model._meta.ordering)  # type: ignore
 
-    def apply_q(self, queryset: MIZQuerySet) -> Union[MIZQuerySet, list]:
+    def apply_q(self, queryset: MIZQuerySet) -> MIZQuerySet:
         """
         Filter the given queryset with the view's search term ``q``.
 
@@ -101,25 +101,16 @@
             a list if querying via MIZQuerySet.find or a MIZQuerySet.
         """
         if self.q:
-<<<<<<< HEAD
-            return qs.search(self.q)
-        else:
-            return qs
-=======
             # If the search term is a numeric value, try using it in a primary
             # key lookup, and if that returns results, return them.
             if self.q.isnumeric() and queryset.filter(pk=self.q).exists():
                 return queryset.filter(pk=self.q)
-            if isinstance(queryset, MIZQuerySet):
-                return queryset.find(self.q)
-            elif self.create_field:
-                return queryset.filter(**{self.create_field: self.q})
+            return queryset.search(self.q)
         return queryset
 
     def create_object(self, text: str) -> Model:
         """
         Create an object given a text.
->>>>>>> a7dec539
 
         If an object was created, add an addition LogEntry to the django admin
         log table.
