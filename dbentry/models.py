--- conflicted
+++ resolved
@@ -1805,7 +1805,10 @@
         verbose_name = 'Foto'
         verbose_name_plural = 'Fotos'
 
-<<<<<<< HEAD
+    @staticmethod
+    def get_overview_annotations() -> dict:
+        return {'schlagwort_list': string_list('schlagwort__schlagwort')}
+
 
 class PrintMediaType(BaseModel):
     typ = models.CharField(max_length=50, unique=True)
@@ -1860,9 +1863,4 @@
     class Meta(BaseModel.Meta):
         verbose_name = "Druckerzeugnis"
         verbose_name_plural = "Druckerzeugnisse"
-        ordering = ['titel']
-=======
-    @staticmethod
-    def get_overview_annotations() -> dict:
-        return {'schlagwort_list': string_list('schlagwort__schlagwort')}
->>>>>>> ed6fd482
+        ordering = ['titel']