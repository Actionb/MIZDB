from typing import Callable, Type

from django.db.models import Model, QuerySet
from django.http import HttpRequest
from django.views import View

from dbentry.actions.views import (
    BulkEditJahrgang, ChangeBestand, MergeView, MoveToBrochure
)


def add_cls_attrs(view_cls: Type[View]) -> Callable:
    """
    A decorator for an action view function that adds view class attributes.

    Adds the following attributes to the view function if it doesn't already
    have these set:
        - ``short_description`` (str): which is used as label for the action in
          the changelist drop down menu.
        - ``allowed_permissions``: list of permission codewords required to
          access the action. See dbentry.admin.base.MIZModelAdmin.get_actions()
    """

    def wrap(func):
        if not hasattr(func, 'short_description') and hasattr(view_cls, 'short_description'):
            func.short_description = view_cls.short_description
        if not hasattr(func, 'allowed_permissions') and hasattr(view_cls, 'allowed_permissions'):
            func.allowed_permissions = view_cls.allowed_permissions
        return func

    return wrap


@add_cls_attrs(BulkEditJahrgang)
def bulk_jg(model_admin: Model, request: HttpRequest, queryset: QuerySet) -> Callable:
    return BulkEditJahrgang.as_view(model_admin=model_admin, queryset=queryset)(request)


@add_cls_attrs(MergeView)
def merge_records(model_admin: Model, request: HttpRequest, queryset: QuerySet) -> Callable:
<<<<<<< HEAD
    return MergeViewWizarded.as_view(model_admin=model_admin, queryset=queryset)(request)
=======
    return MergeView.as_view(
        model_admin=model_admin, queryset=queryset
    )(request)
>>>>>>> f845efb1


@add_cls_attrs(MoveToBrochure)
def moveto_brochure(model_admin: Model, request: HttpRequest, queryset: QuerySet) -> Callable:
<<<<<<< HEAD
    return MoveToBrochureBase.as_view(model_admin=model_admin, queryset=queryset)(request)
=======
    return MoveToBrochure.as_view(
        model_admin=model_admin, queryset=queryset
    )(request)
>>>>>>> f845efb1


@add_cls_attrs(ChangeBestand)
def change_bestand(model_admin: Model, request: HttpRequest, queryset: QuerySet) -> Callable:
    return ChangeBestand.as_view(model_admin=model_admin, queryset=queryset)(request)<|MERGE_RESOLUTION|>--- conflicted
+++ resolved
@@ -38,24 +38,12 @@
 
 @add_cls_attrs(MergeView)
 def merge_records(model_admin: Model, request: HttpRequest, queryset: QuerySet) -> Callable:
-<<<<<<< HEAD
-    return MergeViewWizarded.as_view(model_admin=model_admin, queryset=queryset)(request)
-=======
-    return MergeView.as_view(
-        model_admin=model_admin, queryset=queryset
-    )(request)
->>>>>>> f845efb1
+    return MergeView.as_view(model_admin=model_admin, queryset=queryset)(request)
 
 
 @add_cls_attrs(MoveToBrochure)
 def moveto_brochure(model_admin: Model, request: HttpRequest, queryset: QuerySet) -> Callable:
-<<<<<<< HEAD
-    return MoveToBrochureBase.as_view(model_admin=model_admin, queryset=queryset)(request)
-=======
-    return MoveToBrochure.as_view(
-        model_admin=model_admin, queryset=queryset
-    )(request)
->>>>>>> f845efb1
+    return MoveToBrochure.as_view(model_admin=model_admin, queryset=queryset)(request)
 
 
 @add_cls_attrs(ChangeBestand)
