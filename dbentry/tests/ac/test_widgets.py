from unittest.mock import patch

# noinspection PyPackageRequirements
from dal import autocomplete, forward
from django.core.exceptions import ImproperlyConfigured
from django.forms import Media, widgets
from django.utils.translation import override as translation_override

import dbentry.models as _models
from dbentry.ac.widgets import (
    EXTRA_DATA_KEY, GENERIC_URL_NAME, GenericURLWidgetMixin, MIZModelSelect2,
    MIZModelSelect2Multiple, MIZWidgetMixin,
    RemoteModelWidgetWrapper, TabularResultsMixin, make_widget
)
from dbentry.forms import ArtikelForm
from dbentry.tests.base import MIZTestCase


class TestRemoteModelWidgetWrapper(MIZTestCase):

    def setUp(self):
        super().setUp()
        form = ArtikelForm()
        self.widget = RemoteModelWidgetWrapper(
            form.fields['ausgabe'].widget, _models.Ausgabe, 'id'
        )
        rel_opts = self.widget.remote_model._meta
        self.info = (rel_opts.app_label, rel_opts.model_name)

    def test_get_related_url(self):
        url = self.widget.get_related_url(self.info, 'change', '__fk__')
        self.assertEqual(
            url, "/admin/dbentry/ausgabe/__fk__/change/",
            msg='info: {}'.format(self.info)
        )

        url = self.widget.get_related_url(self.info, 'add')
        self.assertEqual(url, "/admin/dbentry/ausgabe/add/")

        url = self.widget.get_related_url(self.info, 'delete', '__fk__')
        self.assertEqual(url, "/admin/dbentry/ausgabe/__fk__/delete/")

    def test_get_context_can_change(self):
        with patch.object(self.widget, 'can_change_related', True):
            context = self.widget.get_context('Beep', ['1'], {'id': 1})
            self.assertTrue(context.get('can_change_related', False))
            self.assertEqual(
                context.get('change_related_template_url'),
                "/admin/dbentry/ausgabe/__fk__/change/"
            )
        with patch.object(self.widget, 'can_change_related', False):
            context = self.widget.get_context('Beep', ['1'], {'id': 1})
            self.assertNotIn('can_change_related', context)

    def test_get_context_can_add(self):
        with patch.object(self.widget, 'can_add_related', True):
            context = self.widget.get_context('Beep', ['1'], {'id': 1})
            self.assertTrue(context.get('can_add_related', False))
            self.assertEqual(context.get('add_related_url'), "/admin/dbentry/ausgabe/add/")
        with patch.object(self.widget, 'can_add_related', False):
            context = self.widget.get_context('Beep', ['1'], {'id': 1})
            self.assertNotIn('can_add_related', context)

    def test_get_context_can_delete(self):
        with patch.object(self.widget, 'can_delete_related', True):
            context = self.widget.get_context('Beep', ['1'], {'id': 1})
            self.assertTrue(context.get('can_delete_related', False))
            self.assertEqual(
                context.get('delete_related_template_url'),
                "/admin/dbentry/ausgabe/__fk__/delete/"
            )
        with patch.object(self.widget, 'can_delete_related', False):
            context = self.widget.get_context('Beep', ['1'], {'id': 1})
            self.assertNotIn('can_delete_related', context)

    def test_wrapper_includes_related_object_js(self):
        # Assert that the wrapped widget includes the RelatedObjectLookups.js
        self.assertIn('admin/js/admin/RelatedObjectLookups.js', self.widget.media._js)

    def test_no_related_links_for_multiple(self):
        # Assert that no add/change/delete links/icons for related objects
        # are added if the widget is a form of SelectMultiple.
        widget = RemoteModelWidgetWrapper(
            widget=widgets.SelectMultiple(),
            remote_model=_models.Ausgabe,
            can_add_related=True,
            can_change_related=True,
            can_delete_related=True
        )
        context = widget.get_context('Beep', ['1'], {'id': 1})
        for attr in ('can_add_related', 'can_change_related', 'can_delete_related'):
            with self.subTest(attr=attr):
                self.assertFalse(getattr(widget, attr))
                self.assertFalse(context.get(attr, False))

    def test_remote_field_defaults_to_pk(self):
        # Assert that init defaults remote_field_name to the PK field name.
        widget = RemoteModelWidgetWrapper(
            widget=widgets.SelectMultiple(),
            remote_model=_models.Ausgabe
        )
        self.assertEqual(widget.remote_field_name, 'id')
        widget = RemoteModelWidgetWrapper(
            widget=widgets.SelectMultiple(),
            remote_model=_models.Katalog
        )
        self.assertEqual(widget.remote_field_name, 'basebrochure_ptr_id')


class DummyMixinSuper(object):

    def __init__(self, url, *args, **kwargs):
        self._url = url


<<<<<<< HEAD
class TestWidgetCaptureMixin(MIZTestCase):

=======
class TestWidgetCaptureMixin(MyTestCase):
>>>>>>> 3a3b3734
    dummy_class = type('Dummy', (GenericURLWidgetMixin, DummyMixinSuper), {})

    def test_init(self):
        # Assert that init sets model_name.
        self.assertEqual(self.dummy_class(model_name='genre').model_name, 'genre')

        # Assert that 'url' argument defaults to class attribute
        # 'generic_url_name' and is passed on to the super class constructor.
        self.dummy_class.generic_url_name = ''
        self.assertEqual(self.dummy_class(model_name='genre')._url, '')
        self.dummy_class.generic_url_name = 'this-is-the-default'
        self.assertEqual(self.dummy_class(model_name='genre')._url, 'this-is-the-default')
        # noinspection SpellCheckingInspection
        self.assertEqual(
            self.dummy_class(model_name='genre', url='nocapture')._url, 'nocapture'
        )

    @patch('dbentry.ac.widgets.reverse')
    def test_get_url(self, mocked_reverse):
        obj = self.dummy_class(model_name='genre', url=None)
        self.assertIsNone(obj._get_url())
        self.assertFalse(mocked_reverse.called)

        obj._url = 'Test/Test'
        self.assertEqual(obj._get_url(), 'Test/Test')
        self.assertFalse(mocked_reverse.called)

        # reversing of the generic url starts here
        obj._url = obj.generic_url_name = GENERIC_URL_NAME
        obj._get_url()
        reverse_args, reverse_kwargs = mocked_reverse.call_args
        self.assertEqual(reverse_args, (GENERIC_URL_NAME,))
        self.assertIn('kwargs', reverse_kwargs)
        self.assertIn('model_name', reverse_kwargs['kwargs'])
        self.assertEqual(reverse_kwargs['kwargs']['model_name'], 'genre')

    def test_get_reverse_kwargs(self):
        # Assert tat get_reverse_kwargs only includes model_name, if it is set.
        obj = self.dummy_class(model_name='')
        reverse_kwargs = obj._get_reverse_kwargs(default='default')
        self.assertNotIn('model_name', reverse_kwargs)
        self.assertIn('default', reverse_kwargs)
        self.assertEqual(reverse_kwargs['default'], 'default')

        obj.model_name = 'model-name'
        reverse_kwargs = obj._get_reverse_kwargs(default='default')
        self.assertIn('model_name', reverse_kwargs)
        self.assertEqual(reverse_kwargs['model_name'], 'model-name')
        self.assertIn('default', reverse_kwargs)
        self.assertEqual(reverse_kwargs['default'], 'default')


<<<<<<< HEAD
class TestMIZWidgetMixin(MIZTestCase):

=======
class TestMIZWidgetMixin(MyTestCase):
>>>>>>> 3a3b3734
    dummy_class = type('Dummy', (MIZWidgetMixin, DummyMixinSuper), {})

    def test_init(self):
        # Assert that init sets create_field
        self.assertEqual(self.dummy_class(model_name='genre').create_field, '')

        self.assertEqual(
            self.dummy_class(model_name='genre', create_field='Test').create_field,
            'Test'
        )

    def test_get_reverse_kwargs(self):
        # Assert that get_reverse_kwargs adds 'create_field', if it is set.
        obj = self.dummy_class(model_name='model_name')
        reverse_kwargs = obj._get_reverse_kwargs(default='default')
        self.assertNotIn('create_field', reverse_kwargs)
        self.assertIn('default', reverse_kwargs)
        self.assertEqual(reverse_kwargs['default'], 'default')

        obj.create_field = 'create-field'
        reverse_kwargs = obj._get_reverse_kwargs(default='default')
        self.assertIn('create_field', reverse_kwargs)
        self.assertEqual(reverse_kwargs['create_field'], 'create-field')
        self.assertIn('default', reverse_kwargs)
        self.assertEqual(reverse_kwargs['default'], 'default')


class TestMakeWidget(MIZTestCase):

    def test_takes_widget_class(self):
        widget = make_widget(widget_class=widgets.TextInput)
        self.assertIsInstance(widget, widgets.TextInput)

    def test_select_multiple(self):
        self.assertIsInstance(
            make_widget(model=_models.Genre, multiple=False), MIZModelSelect2
        )
        self.assertIsInstance(
            make_widget(model=_models.Genre, multiple=True), MIZModelSelect2Multiple
        )

    def test_exception_on_no_model(self):
        with self.assertRaises(ImproperlyConfigured) as cm:
            make_widget(multiple=False)
        expected_error_msg = "MIZModelSelect2 widget missing argument 'model_name'."
        self.assertEqual(cm.exception.args[0], expected_error_msg)

    def test_assigns_create_field(self):
        widget = make_widget(model=_models.Genre)
        self.assertEqual(widget.create_field, 'genre')

    def test_does_not_assign_url_to_not_dal_widgets(self):
        # Do note that the attribute url of a dal widget is actually a property,
        # so we're looking for the private attribute '_url' instead to not invoke the property
        widget = make_widget(widget_class=widgets.TextInput)
        self.assertFalse(hasattr(widget, '_url'))

        widget = make_widget(model=_models.Genre, widget_class=autocomplete.ModelSelect2)
        self.assertTrue(hasattr(widget, '_url'))

    @translation_override(language=None)
    def test_forwarded(self):
        # The values for forward are wrapped in a forward.Field object.

        # Assert that make_widget can handle non-list 'forward' values
        widget = make_widget(model=_models.Ausgabe, forward='magazin')
        self.assertEqual(widget.forward[0].src, 'magazin')
        self.assertEqual(
            widget.attrs['data-placeholder'], "Bitte zuerst Magazin auswählen."
        )

        widget = make_widget(
            model=_models.Genre, forward='magazin', attrs={'data-placeholder': 'Go home!'}
        )
        self.assertEqual(widget.forward[0].src, 'magazin')
        self.assertEqual(widget.attrs['data-placeholder'], 'Go home!')

        # Assert that forward values can also be forward.Field objects
        forwarded = forward.Field(src='magazin', dst='ausgabe')
        widget = make_widget(model=_models.Ausgabe, forward=forwarded)
        self.assertEqual(widget.forward[0], forwarded)

        # Assert that the placeholder text defaults to forward's src if no model
        # field corresponds to src or dst.
        forwarded = forward.Field(src='beep_boop', dst=None)
        widget = make_widget(model=_models.Ausgabe, forward=forwarded)
        self.assertEqual(
            widget.attrs['data-placeholder'], 'Bitte zuerst Beep Boop auswählen.'
        )

    def test_forwarded_empty_values(self):
        # Assert that 'empty' values can be handled.
        for val in [(), [], None, ""]:
            with self.subTest(value=val):
                widget = make_widget(model=_models.Genre, forward=val)
                self.assertFalse(widget.forward)

    def test_preserves_attrs(self):
        # Assert that make_widget preserves 'attrs' passed in via kwargs even
        # though the forwarded bit messes with that.
        class DummyWidget(MIZModelSelect2):
            # noinspection PyMissingConstructor
            def __init__(self, *_args, **kwargs):
                self.untouched = kwargs.get('attrs', {}).pop('untouched', None)

        widget = make_widget(
            model=_models.Ausgabe, widget_class=DummyWidget,
            forward='magazin', attrs={'data-placeholder': 'Go home!', 'untouched': 1}
        )
        self.assertEqual(widget.untouched, 1)

    def test_wraps(self):
        widget = make_widget(model=_models.Genre, multiple=False, wrap=False)
        self.assertIsInstance(widget, MIZModelSelect2)
        widget = make_widget(model=_models.Genre, multiple=False, wrap=True)
        self.assertIsInstance(widget, RemoteModelWidgetWrapper)


<<<<<<< HEAD
class TestTabularResultsMixin(MIZTestCase):

=======
class TestTabularResultsMixin(MyTestCase):
>>>>>>> 3a3b3734
    class DummyWidget(object):

        def __init__(self, attrs=None):
            self.attrs = attrs or {}

        @property
        def media(self):
            return Media()

    class TabularWidget(TabularResultsMixin, DummyWidget):
        pass

    def test_init_adds_class(self):
        # Assert that init adds the necessary css class to the widget attrs.
        widget = self.TabularWidget()
        self.assertIn('class', widget.attrs)
        self.assertEqual(widget.attrs['class'], 'select2-tabular')
        widget = self.TabularWidget(attrs={'class': 'test-class'})
        self.assertIn('class', widget.attrs)
        self.assertEqual(widget.attrs['class'], 'test-class select2-tabular')

    def test_init_adds_extra_data_key(self):
        # Assert that init adds the extra data key to the widget attrs.
        widget = self.TabularWidget()
        self.assertIn('data-extra-data-key', widget.attrs)
        self.assertEqual(widget.attrs['data-extra-data-key'], EXTRA_DATA_KEY)

    def test_adds_javascript(self):
        # Assert that the necessary javascript file is included in the media.
        widget = self.TabularWidget()
        self.assertIn('admin/js/select2_tabular.js', widget.media._js)<|MERGE_RESOLUTION|>--- conflicted
+++ resolved
@@ -113,12 +113,8 @@
         self._url = url
 
 
-<<<<<<< HEAD
 class TestWidgetCaptureMixin(MIZTestCase):
 
-=======
-class TestWidgetCaptureMixin(MyTestCase):
->>>>>>> 3a3b3734
     dummy_class = type('Dummy', (GenericURLWidgetMixin, DummyMixinSuper), {})
 
     def test_init(self):
@@ -171,12 +167,8 @@
         self.assertEqual(reverse_kwargs['default'], 'default')
 
 
-<<<<<<< HEAD
 class TestMIZWidgetMixin(MIZTestCase):
 
-=======
-class TestMIZWidgetMixin(MyTestCase):
->>>>>>> 3a3b3734
     dummy_class = type('Dummy', (MIZWidgetMixin, DummyMixinSuper), {})
 
     def test_init(self):
@@ -295,12 +287,8 @@
         self.assertIsInstance(widget, RemoteModelWidgetWrapper)
 
 
-<<<<<<< HEAD
 class TestTabularResultsMixin(MIZTestCase):
 
-=======
-class TestTabularResultsMixin(MyTestCase):
->>>>>>> 3a3b3734
     class DummyWidget(object):
 
         def __init__(self, attrs=None):
