--- conflicted
+++ resolved
@@ -1,11 +1,8 @@
 from collections import OrderedDict
 from unittest.mock import Mock, patch
 
-<<<<<<< HEAD
-=======
 from django.db.models import QuerySet
 from django.utils.encoding import force_text
->>>>>>> a7dec539
 from django.utils.translation import override as translation_override
 
 import dbentry.models as _models
@@ -81,41 +78,6 @@
         self.assertEqual(
             list(view.apply_q(self.queryset)), [self.obj4])
 
-    def test_apply_q_checks_queryset_type(self):
-        # Assert that apply_q checks the type of the queryset being used.
-        # If view.q is a non-emtpy, non-numeric string, apply_q will try to
-        # use find() - a method exclusive to MIZQuerySets.
-        view = self.get_view(q='Boopband')
-        default_qs = QuerySet(model=self.model)
-        # if a create_field is set, apply_q will try to filter against it for
-        # default QuerySets.
-        view.create_field = 'band_name'
-        with self.assertNotRaises(AttributeError):
-            qs = view.apply_q(default_qs)
-        self.assertNotIsInstance(qs, MIZQuerySet)
-        self.assertIsInstance(qs, QuerySet)
-        self.assertTrue(qs.query.has_filters())  # cba to check that the only filter is 'band_name'
-        self.assertEqual(qs.count(), 1)
-        self.assertIn(self.obj4, qs)
-
-        # Unset create_field. apply_q should return an unfiltered default
-        # queryset.
-        view.create_field = None
-        qs = view.apply_q(default_qs)
-        self.assertNotIsInstance(qs, MIZQuerySet)
-        self.assertIsInstance(qs, QuerySet)
-        self.assertFalse(qs.query.has_filters())
-
-        miz_qs = MIZQuerySet(model=self.model)
-        qs = view.apply_q(miz_qs)
-        self.assertIsInstance(qs, list)  # find returns a list for this model
-        # Unset view.q. apply_q should now return an unfiltered MIZQuerySet.
-        view.q = None
-        qs = view.apply_q(miz_qs)
-        self.assertIsInstance(qs, MIZQuerySet)
-        self.assertFalse(qs.query.has_filters())
-
-
     def test_get_queryset_with_q(self):
         request = self.get_request()
         view = self.get_view(request)
@@ -146,24 +108,22 @@
         # numeric string.
         view = self.get_view(self.get_request())
         view.q = str(self.obj1.pk)
-        # Note that a queryset will be returned, since filter() is called
-        # instead of find() (which returns a list of 2-tuples).
         self.assertIn(self.obj1, view.apply_q(self.queryset))
         # If the query for PK returns no results, results of a query using
-        # find() should be returned.
+        # search() should be returned.
         view.q = '0'
-        mocked_find = Mock()
+        mocked_search = Mock()
         mocked_exists = Mock(return_value=False)
         mocked_queryset = Mock(
             # The calls will be qs.filter().exists().
             # That means that qs.filter() should return an object with a
             # mocked 'exists' - which itself must return False.
             filter=Mock(return_value=Mock(exists=mocked_exists)),
-            find=mocked_find,
+            search=mocked_search,
             spec=MIZQuerySet,  # the mock must pass as a MIZQuerySet instance
         )
         view.apply_q(mocked_queryset)
-        self.assertTrue(mocked_find.called)
+        self.assertTrue(mocked_search.called)
         # Check that qs.filter was still called:
         self.assertTrue(mocked_queryset.filter.called)
         self.assertTrue(mocked_exists.called)
