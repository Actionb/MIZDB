import json
from unittest import skip
from unittest.mock import Mock, patch

from django.contrib.contenttypes.models import ContentType
from django.db.models import BooleanField, ExpressionWrapper, Q, QuerySet
from django.urls import reverse_lazy
from django.utils.translation import override as translation_override
from django.test import RequestFactory

import dbentry.models as _models
from dbentry.ac.views import (
    ACAutor, ACBase, ACAusgabe, ACBuchband, ACMagazin, ACPerson, ACTabular,
    ContentTypeAutocompleteView,
    GND, GNDPaginator, Paginator, parse_autor_name
)
from dbentry.ac.widgets import EXTRA_DATA_KEY
from dbentry.factory import make
<<<<<<< HEAD
from dbentry.query import MIZQuerySet
from dbentry.tests.base import mockv, ViewTestCase, MIZTestCase
=======
from dbentry.tests.base import ViewTestCase, MyTestCase
>>>>>>> 3a3b3734
from dbentry.tests.ac.base import ACViewTestMethodMixin, ACViewTestCase


class TestAutorNameParser(MyTestCase):

    def test(self):
        names = [
            ('Alice Testman', ('Alice', 'Testman', '')),
            ('Testman, Alice', ('Alice', 'Testman', '')),
            ('Alice Bob Testman', ('Alice Bob', 'Testman', '')),
            ('Alice "AT" Testman', ('Alice', 'Testman', 'AT')),
            ('Alice Testman (AT)', ('Alice', 'Testman', 'AT')),
            ('Testman, Alice (AT)', ('Alice', 'Testman', 'AT')),
            ('Testman (AT)', ('', 'Testman', 'AT')),
            ('(AT)', ('', '', 'AT'))
        ]
        for name, expected in names:
            with self.subTest(name=name):
                self.assertEqual(parse_autor_name(name), expected)

    def test_kuerzel_max_length(self):
        """
        Assert that the kuerzel is shortened, so that its length doesn't exceed
        the model field max_length of 8.
        """
        _v, _n, kuerzel = parse_autor_name('Alice (Supercalifragilisticexpialidocious) Tester')
        # noinspection SpellCheckingInspection
        self.assertEqual(kuerzel, 'Supercal')


class TestACBase(ACViewTestMethodMixin, ACViewTestCase):

    view_class = ACBase
    model = _models.Band
    create_field = 'band_name'
    alias_accessor_name = 'bandalias_set'
    path = reverse_lazy('acband')

    # noinspection SpellCheckingInspection
    @classmethod
    def setUpTestData(cls):
        cls.genre = make(_models.Genre, genre='Testgenre')
        cls.obj1 = cls.contains = make(
            cls.model, band_name='Bar Foo', genre=cls.genre, bandalias__alias='Fubars'
        )
        cls.obj2 = cls.startsw = make(cls.model, band_name='Foo Fighters')
        cls.exact = make(cls.model, band_name='Foo')
        cls.zero = make(cls.model, band_name='0')

        cls.test_data = [cls.contains, cls.startsw, cls.exact, cls.zero]

        super().setUpTestData()

    def test_get_create_option_no_perms(self):
        """
        No create option should be displayed, if the user does not have 'add'
        permission.
        """
        request = self.get_request(user=self.noperms_user)
        view = self.get_view(request)
        self.assertFalse(view.get_create_option(context={'object_list': []}, q='Beep'))

    @patch('dbentry.ac.views.ACBase.display_create_option')
    def test_get_create_option_strips_q(self, display_mock):
        """
        Assert that get_create_option transforms the search term into a string
        and strips it before passing it on.
        """
        # TODO: replace with just self.get_request once merged into test-rework
        request = RequestFactory().get('/')
        request.user = self.super_user
        view = self.get_view(request)
        display_mock.return_value = False
        for q in (None, '    '):
            with self.subTest(q=q):
                view.get_create_option(context={}, q=q)
                display_mock.assert_called_with({}, '')

    @patch('dbentry.ac.views.ACBase.has_more')
    def test_display_create_option(self, has_more_mock):
        """
        A create option should be displayed when:
            - a create_field is set and
            - q is not None and not an empty string and
            - we're on the last page of the results (if there is pagination)
        """
        view = self.get_view()
        view.create_field = 'any'
        has_more_mock.return_value = False
        q = 'foo'
        context = {'page_obj': object(), 'object_list': []}

        self.assertTrue(view.display_create_option(context, q))

    @patch('dbentry.ac.views.ACBase.has_more')
    def test_display_create_option_no_create_field(self, has_more_mock):
        """No create option should be shown, if there is no create field set."""
        view = self.get_view()
        has_more_mock.return_value = False
        context = {'page_obj': object(), 'object_list': []}

        for create_field in (None, ''):
            with self.subTest(create_field=create_field):
                view.create_field = create_field
                self.assertFalse(view.display_create_option(context, 'foo'))

    @patch('dbentry.ac.views.ACBase.has_more')
    def test_display_create_option_no_q(self, has_more_mock):
        """No create option should be shown, if q is None or empty."""
        view = self.get_view()
        view.create_field = 'any'
        has_more_mock.return_value = False
        context = {'page_obj': object(), 'object_list': []}

        for q in (None, ''):
            with self.subTest(q=q):
                self.assertFalse(view.display_create_option(context, q))

    @patch('dbentry.ac.views.ACBase.has_more')
    def test_display_create_option_no_pagination(self, has_more_mock):
        """A create option should be shown, if there is no pagination."""
        view = self.get_view()
        view.create_field = 'any'
        has_more_mock.return_value = False
        context = {'object_list': []}  # page_obj is missing

        self.assertTrue(view.display_create_option(context, 'foo'))

    @patch('dbentry.ac.views.ACBase.has_more')
    def test_display_create_option_more_results(self, has_more_mock):
        """No create option should be shown, if there are more pages of results."""
        view = self.get_view()
        view.create_field = 'any'
        context = {'page_obj': object(), 'object_list': []}

        has_more_mock.return_value = True
        self.assertFalse(view.display_create_option(context, 'foo'))

    @patch('dbentry.ac.views.ACBase.has_more')
    def test_display_create_option_exact_match(self, has_more_mock):
        """
        No create option should be displayed, if there is an exact match for
        the search term and prevent_duplicates is set to True.
        """
        has_more_mock.return_value = False
        context = {
            'page_obj': object(),
            'object_list': self.model.objects.filter(pk=self.obj1.pk)
        }
        view = self.get_view()
        view.prevent_duplicates = True
        self.assertFalse(view.display_create_option(context, 'Bar Foo'))

    def test_apply_forwarded(self):
        """Assert that the queryset is filtered according to the forwarded values."""
        view = self.get_view()
        view.forwarded = {'genre': self.genre.pk}
        self.assertQuerysetEqual(view.apply_forwarded(self.queryset), [self.obj1])

        other_musiker = make(_models.Musiker)
        view.forwarded['musiker'] = other_musiker.pk
        self.assertFalse(view.apply_forwarded(self.queryset).exists())
        # noinspection PyUnresolvedReferences
        other_musiker.band_set.add(self.obj1)
        self.assertTrue(view.apply_forwarded(self.queryset).exists())

    def test_apply_forwarded_no_values(self):
        """
        Assert that if none of the forwards provide (useful) values to filter
        with, an empty queryset is returned.
        """
        view = self.get_view()
        view.forwarded = {'ignore_me_too': ''}
        self.assertFalse(view.apply_forwarded(self.queryset).exists())
        view.forwarded = {'': 'ignore_me'}
        self.assertFalse(view.apply_forwarded(self.queryset).exists())

    def test_get_search_results_calls_search(self):
        """
        Assert that get_search_results calls queryset.search, if the search
        term is not empty and the queryset is a MIZQuerySet.
        """
        queryset = self.model.objects.all()
        view = self.get_view()
        with patch.object(queryset, 'search') as search_mock:
            # The primary key doesn't exist: a normal search should be done.
            view.get_search_results(queryset, 'foo')
            search_mock.assert_called_with('foo')

    def test_get_search_results_queryset_is_not_miz(self):
        """
        Assert that get_search_results calls the parent's get_search_results,
        if the queryset is not a MIZQuerySet.
        """
        queryset = QuerySet(self.model)
        view = self.get_view()
        with patch('dal_select2.views.Select2QuerySetView.get_search_results') as super_mock:
            view.get_search_results(queryset, 'foo')
            super_mock.assert_called()

    def test_get_search_results_no_q(self):
        """If q is an empty string, do not perform any queries."""
        queryset = self.model.objects.all()
        view = self.get_view(self.get_request())
        for q in ('', '   '):
            with self.subTest(q=q):
                with self.assertNumQueries(0):
                    view.get_search_results(queryset, q)

    def test_get_search_results_pk(self):
        """
        Assert that the queryset is filtered against primary keys, if q is a
        numeric string and a record with such a primary key exists.
        """
        queryset = self.model.objects.all()
        view = self.get_view()

        self.assertIn(self.obj1, view.get_search_results(queryset, str(self.obj1.pk)))

        # The primary key doesn't exist: a normal search should be done.
        with patch.object(queryset, 'search') as search_mock:
            view.get_search_results(queryset, '0')
            search_mock.assert_called_with('0')

    def test_get_queryset_empty_search_term(self):
        """If the search term is an empty string, do not perform any queries."""
        view = self.get_view()
        for q in ('', '   '):
            with self.subTest(q=q):
                view.q = q
                with self.assertNumQueries(0):
                    view.get_queryset()

    def test_get_queryset_ordering(self):
        """Assert that the result queryset has the 'text search ordering'."""
        # The expected ordering would be:
        #   - name_field__iexact
        #   - name_field__istartswith
        #   - search rank
        #   - name_field
        name_field = self.model.name_field
        view = self.get_view()
        q = view.q = 'foo'
        ordering = view.get_queryset().query.order_by
        exact = ExpressionWrapper(
            Q(**{name_field + '__iexact': q}), output_field=BooleanField()
        )
        startswith = ExpressionWrapper(
            Q(**{name_field + '__istartswith': q}), output_field=BooleanField()
        )
        self.assertEqual(ordering[0], exact.desc())
        self.assertEqual(ordering[1], startswith.desc())
        self.assertEqual(ordering[2], '-rank')
        self.assertEqual(ordering[3], name_field)
        self.assertEqual(len(ordering), 4)

    def test_setup_sets_model(self):
        """
        Assert that setup sets the 'model' attribute from the kwargs.
        """
        view = self.view_class()
        view.model = None
        view.setup(self.get_request(), model_name='ausgabe')
        self.assertEqual(view.model, _models.Ausgabe)

    def test_setup_sets_create_field(self):
        """Assert that setup sets the 'create_field' attribute from the kwargs."""
        request = self.get_request()
        view = self.view_class(model=self.model)
        view.create_field = None
        view.setup(request, create_field="this ain't no field")
        self.assertEqual(view.create_field, "this ain't no field")

    def test_forwards_applied_before_pk_search(self):
        """
        Filters based on forwarded values must be applied before
        get_search_results attempts a primary key lookup for numeric search
        terms.

        If an instance with a primary key matching the search term exists,
        get_search_results will just return a queryset containing that instance,
        and no full text search with that search term will be performed.
        If that instance then doesn't match the forward filters, and if those
        filters are applied after get_search_results, the result list would be
        empty even though a full text search should have returned results.
        """
        view = self.get_view()
        self.obj1.band_name = str(self.obj2.pk)
        self.obj1.save()
        view.q = str(self.obj2.pk)
        # If forward filters are applied last, then get_search_results will
        # return a queryset containing just obj2 - but obj2 doesn't have the
        # required genre: the result queryset would be empty.
        view.forwarded = {'genre': self.genre.pk}
        self.assertQuerysetEqual(view.get_queryset(), [self.obj1])

    ############################################################################
    # Integration (-ish) tests:
    ############################################################################

    @staticmethod
    def get_result_ids(response):
        return [d['id'] for d in json.loads(response.content)['results']]

    def test_results(self):
        """Assert that the expected result is found."""
        response = self.client.get(self.path, data={'q': 'Foo Fighters'})
        self.assertEqual([str(self.startsw.pk)], self.get_result_ids(response))

    def test_result_ordering(self):
        """Exact matches should come before startswith before all others."""
        response = self.client.get(self.path, data={'q': 'foo'})
        self.assertEqual(
            [str(self.exact.pk), str(self.startsw.pk), str(self.contains.pk)],
            self.get_result_ids(response)
        )

    def test_search_term_is_numeric(self):
        """For numeric search terms, a lookup for primary keys should be attempted."""
        response = self.client.get('/admin/ac/band/', data={'q': self.exact.pk})
        self.assertEqual(response.status_code, 200)
        self.assertIn(str(self.exact.pk), self.get_result_ids(response))

        # The primary key doesn't exist: a normal search should be done.
        response = self.client.get('/admin/ac/band/', data={'q': '0'})
        self.assertEqual(response.status_code, 200)
        self.assertIn(str(self.zero.pk), self.get_result_ids(response))

    def test_create_option(self):
        """
        A create option should be appended to the results, if there is no
        exact match.
        """
        response = self.client.get('/admin/ac/band/band_name/', data={'q': 'Fighters'})
        results = json.loads(response.content)['results']
        self.assertEqual(
            results[-1],
            {'id': 'Fighters', 'text': 'Erstelle "Fighters"', 'create_id': True},
        )


class TestACAusgabe(ACViewTestCase):

    model = _models.Ausgabe
    path = 'acausgabe'
    view_class = ACAusgabe

    @classmethod
    def setUpTestData(cls):
        cls.mag = make(_models.Magazin, magazin_name='Testmagazin')
        cls.obj_num = make(
            cls.model, magazin=cls.mag, ausgabejahr__jahr=2020, ausgabenum__num=10)
        cls.obj_lnum = make(
            cls.model, magazin=cls.mag, ausgabejahr__jahr=2020, ausgabelnum__lnum=10)
        cls.obj_monat = make(
            cls.model, magazin=cls.mag, ausgabejahr__jahr=2020,
            ausgabemonat__monat__monat='Januar'
        )
        cls.obj_sonder = make(
            cls.model, magazin=cls.mag, sonderausgabe=True,
            beschreibung='Special Edition'
        )
        # noinspection SpellCheckingInspection
        cls.obj_jahrg = make(cls.model, magazin=cls.mag, jahrgang=12, ausgabenum__num=13)
        cls.obj_datum = make(cls.model, magazin=cls.mag, e_datum='1986-08-18')

        cls.test_data = [
            cls.obj_num, cls.obj_lnum, cls.obj_monat, cls.obj_sonder, cls.obj_jahrg]

        super().setUpTestData()

    def test_search_num(self):
        """Assert that an object can be found via its num value(s)."""
        view = self.get_view(q=self.obj_num.__str__())
        self.assertIn(self.obj_num, view.get_queryset())

        # search for 10/11:
        # noinspection PyUnresolvedReferences
        self.obj_num.ausgabenum_set.create(num=11)
        self.obj_num.refresh_from_db()
        view = self.get_view(q=self.obj_num.__str__())
        self.assertIn(self.obj_num, view.get_queryset())

    def test_search_lnum(self):
        """Assert that an object can be found via its lnum value(s)."""
        view = self.get_view(q=self.obj_lnum.__str__())
        self.assertIn(self.obj_lnum, view.get_queryset())

        # search for 10/11:
        # noinspection PyUnresolvedReferences
        self.obj_lnum.ausgabelnum_set.create(lnum=11)
        self.obj_lnum.refresh_from_db()
        view = self.get_view(q=self.obj_lnum.__str__())
        self.assertIn(self.obj_lnum, view.get_queryset())

    def test_search_monat(self):
        """Assert that an object can be found via its monat value(s)."""
        view = self.get_view(q=self.obj_monat.__str__())
        self.assertIn(self.obj_monat, view.get_queryset())

        # search for Jan/Feb:
        # noinspection PyUnresolvedReferences
        self.obj_monat.ausgabemonat_set.create(monat=make(_models.Monat, monat='Februar'))
        self.obj_monat.refresh_from_db()
        view = self.get_view(q=self.obj_monat.__str__())
        self.assertIn(self.obj_monat, view.get_queryset())

    def test_search_sonderausgabe(self):
        """
        Assert that an object can be found via its beschreibung, if it is
        flagged as a 'sonderausgabe'.
        """
        view = self.get_view(q=self.obj_sonder.__str__())
        self.assertIn(self.obj_sonder, view.get_queryset())

    def test_search_jahrgang(self):
        """Assert that an object can be found via its jahrgang value."""
        view = self.get_view(q=self.obj_jahrg.__str__())
        self.assertIn(self.obj_jahrg, view.get_queryset())

    def test_search_datum(self):
        """Assert that an object can be found via its datum value."""
        view = self.get_view(q=self.obj_datum.__str__())
        self.assertIn(self.obj_datum, view.get_queryset())

    def test_get_queryset_chronological_order(self):
        """Assert that the queryset is chronologically ordered."""
        view = self.get_view()
        self.assertTrue(view.get_queryset().chronologically_ordered)


class TestACProv(ACViewTestMethodMixin, ACViewTestCase):
    model = _models.Provenienz
    has_alias = False
    test_data_count = 1


class TestACPerson(ACViewTestCase):
    model = _models.Person
    view_class = ACPerson

    @patch('dbentry.ac.views.log_addition')
    def test_create_object_new_adds_log_entry(self, log_addition_mock):
        """Assert that a log entry is added for the created object."""
        view = self.get_view(self.get_request())
        view.create_object('Alice Testman')
        log_addition_mock.assert_called()

    @translation_override(language=None)
    def test_build_create_option(self):
        """Assert that the create option contains the expected items."""
        request = self.get_request()
        view = self.get_view(request)

        for name in ('Alice Testman', 'Testman, Alice'):
            with self.subTest(name=name):
                create_option = view.build_create_option(q=name)
                self.assertEqual(
                    create_option[0],
                    {'id': name, 'text': f'Create "{name}"', 'create_id': True},
                    msg="The first item should be the 'create' button."
                )
                self.assertEqual(
                    create_option[1],
                    {'id': None, 'text': '...mit folgenden Daten:', 'create_id': True},
                    msg="The second item should be some descriptive text."
                )
                self.assertEqual(
                    create_option[2],
                    {'id': None, 'text': 'Vorname: Alice', 'create_id': True},
                    msg="The third item should be the data for 'vorname'."
                )
                self.assertEqual(
                    create_option[3],
                    {'id': None, 'text': 'Nachname: Testman', 'create_id': True},
                    msg="The fourth item should be the data for 'nachname'."
                )
                self.assertEqual(len(create_option), 4)


class TestACAutor(ACViewTestCase):
    model = _models.Autor
    view_class = ACAutor

    @patch('dbentry.ac.views.log_addition')
    def test_create_object_new_adds_log_entry(self, log_addition_mock):
        """Assert that log entries are added for the created objects."""
        request = self.get_request()
        view = self.get_view(request)
        obj = view.create_object('Alice Testman (AT)')
        self.assertEqual(len(log_addition_mock.call_args_list), 2)
        person_call, autor_call = log_addition_mock.call_args_list
        self.assertEqual(person_call.args, (request.user.pk, obj.person))
        self.assertEqual(autor_call.args, (request.user.pk, obj))

    @translation_override(language=None)
    def test_build_create_option(self):
        """Assert that the create option contains the expected items."""
        request = self.get_request()
        view = self.get_view(request)

        create_option = view.build_create_option(q='Alice Testman (AT)')
        self.assertEqual(
            create_option[0],
            {'id': 'Alice Testman (AT)', 'text': 'Create "Alice Testman (AT)"', 'create_id': True},
            msg="The first item should be the 'create' button."
        )
        self.assertEqual(
            create_option[1],
            {'id': None, 'text': '...mit folgenden Daten:', 'create_id': True},
            msg="The second item should be some descriptive text."
        )
        self.assertEqual(
            create_option[2],
            {'id': None, 'text': 'Vorname: Alice', 'create_id': True},
            msg="The third item should be the data for 'vorname'."
        )
        self.assertEqual(
            create_option[3],
            {'id': None, 'text': 'Nachname: Testman', 'create_id': True},
            msg="The fourth item should be the data for 'nachname'."
        )
        self.assertEqual(
            create_option[4],
            {'id': None, 'text': 'Kürzel: AT', 'create_id': True},
            msg="The fifth item should be the data for 'kuerzel'."
        )
        self.assertEqual(len(create_option), 5)


class TestACMusiker(ACViewTestMethodMixin, ACViewTestCase):
    model = _models.Musiker
    alias_accessor_name = 'musikeralias_set'
    raw_data = [
        {
            'musikeralias__alias': 'John',
            'person__vorname': 'Peter',
            'person__nachname': 'Lustig',
            'beschreibung': 'Description',
            'bemerkungen': 'Stuff'
        }
    ]


class TestACLand(ACViewTestMethodMixin, ACViewTestCase):
    model = _models.Land
    raw_data = [{'land_name': 'Deutschland', 'code': 'DE'}]
    has_alias = False


class TestACInstrument(ACViewTestMethodMixin, ACViewTestCase):
    model = _models.Instrument
    raw_data = [{'instrument': 'Piano', 'kuerzel': 'pi'}]
    has_alias = False


class TestACSpielort(ACViewTestMethodMixin, ACViewTestCase):
    model = _models.Spielort
    alias_accessor_name = 'spielortalias_set'
    raw_data = [{
        'spielortalias__alias': 'AliasSpielort',
        'beschreibung': "If it beeps like a boop, it's probably a test.",
        'bemerkungen': 'Stuff and Things.'
    }]


class TestACVeranstaltung(ACViewTestMethodMixin, ACViewTestCase):
    model = _models.Veranstaltung
    alias_accessor_name = 'veranstaltungalias_set'
    raw_data = [{
        'veranstaltungalias__alias': 'AliasVeranstaltung',
        'beschreibung': "If it beeps like a boop, it's probably a test.",
        'bemerkungen': 'Stuff and Things.'
    }]


class TestACBuchband(ACViewTestCase):
    model = _models.Buch
    view_class = ACBuchband

    @classmethod
    def setUpTestData(cls):
        cls.obj1 = make(cls.model, titel='Buchband', is_buchband=True)
        cls.obj2 = make(cls.model, titel='Buch mit Buchband', buchband=cls.obj1)
        cls.obj3 = make(cls.model, titel='Buch ohne Buchband')

        cls.test_data = [cls.obj1, cls.obj2, cls.obj3]

        super().setUpTestData()

    def test_gets_queryset_filters_out_non_buchband(self):
        """
        Assert that get_queryset does not return Buch instances that are not
        flagged as 'buchband'.
        """
        view = self.get_view(q='Buch')
        result = view.get_queryset()
        self.assertEqual(len(result), 1)
        self.assertIn(self.obj1, result)

        self.model.objects.filter(pk=self.obj1.pk).update(is_buchband=False)
        self.assertFalse(view.get_queryset())


class TestACGenre(ACViewTestMethodMixin, ACViewTestCase):

    model = _models.Genre
    alias_accessor_name = 'genrealias_set'
    raw_data = [{'genrealias__alias': 'Beep'}]


class TestACSchlagwort(ACViewTestMethodMixin, ACViewTestCase):

    model = _models.Schlagwort
    alias_accessor_name = 'schlagwortalias_set'
    raw_data = [{'schlagwortalias__alias': 'AliasSchlagwort'}]


class TestGND(ViewTestCase):

    view_class = GND
    path = reverse_lazy('gnd')

    @patch('dbentry.ac.views.searchgnd')
    def test(self, query_mock):
        """Assert that the response contains the expected results."""
        query_mock.return_value = ([('134485904', 'Plant, Robert')], 1)
        response = self.client.get(self.path, data={'q': 'Robert Plant'})
        results = json.loads(response.content)['results']
        self.assertEqual(len(results), 1)
        expected = [{
            'id': '134485904',
            'text': 'Plant, Robert (134485904)',
            'selected_text': 'Plant, Robert (134485904)'
        }]
        self.assertEqual(expected, results)

    def test_get_query_string(self):
        """Assert that get_query_string returns the expected SRU query string."""
        view = self.get_view()
        query = view.get_query_string(q="Robert")
        self.assertEqual(query, "PER=Robert and BBG=Tp*")
        query = view.get_query_string(q="Robert Plant")
        self.assertEqual(query, "PER=Robert and PER=Plant and BBG=Tp*")

    def test_get_query_string_empty(self):
        """
        Assert that get_query_string returns an empty string, if the input
        parameter is an empty string.
        """
        view = self.get_view()
        self.assertFalse(view.get_query_string(q=""))

    @patch('dbentry.ac.views.searchgnd')
    def test_get_queryset(self, mocked_query_func):
        """Assert that get_queryset returns the query results."""
        results = [('id', 'label')]
        mocked_query_func.return_value = (results, 1)
        view = self.get_view(request=self.get_request(), q='q')
        self.assertEqual(view.get_queryset(), results)

    @patch('dbentry.ac.views.searchgnd')
    def test_get_queryset_page_number(self, mocked_query_func):
        """
        Assert that for a given page number, get_queryset calls the query func
        with the correct startRecord index.
        """
        mocked_query_func.return_value = ([('id', 'label')], 1)
        # noinspection PyPep8Naming
        startRecord_msg = "Expected query func to be called with a 'startRecord' kwarg."
        view_initkwargs = {
            'q': 'Beep',
            'page_kwarg': 'page',
            'paginate_by': 10,
        }

        # Should call with 1, if view kwargs or request data do not provide a
        # 'page' (page_kwarg) parameter:
        request = self.get_request()
        view = self.get_view(request=request, **view_initkwargs)
        view.get_queryset()
        _args, kwargs = mocked_query_func.call_args
        self.assertIn('startRecord', kwargs, msg=startRecord_msg)
        self.assertEqual(kwargs['startRecord'], ['1'])

        # Should call with request.GET.page_kwarg:
        request = self.get_request(data={'page': '2'})
        view = self.get_view(request=request, **view_initkwargs)
        view.get_queryset()
        _args, kwargs = mocked_query_func.call_args
        self.assertIn('startRecord', kwargs, msg=startRecord_msg)
        self.assertEqual(kwargs['startRecord'], ['11'])

        # Should call with view.kwargs.page_kwarg:
        request = self.get_request()
        view = self.get_view(request=request, kwargs={'page': 3}, **view_initkwargs)
        view.get_queryset()
        _args, kwargs = mocked_query_func.call_args
        self.assertIn('startRecord', kwargs, msg=startRecord_msg)
        self.assertEqual(kwargs['startRecord'], ['21'])

    @patch('dbentry.ac.views.searchgnd')
    def test_get_queryset_paginate_by(self, mocked_query_func):
        """
        Assert that get_queryset factors in the paginate_by attribute when
        calculating the startRecord value.
        """
        # Set paginate_by to 5; the startRecord index for the third page
        # would then be 11 (first page: 1-5, second page: 6-10).
        mocked_query_func.return_value = ([('id', 'label')], 1)
        request = self.get_request(data={'page': '3'})
        view = self.get_view(request=request, page_kwarg='page', paginate_by=5, q='Beep')
        view.get_queryset()
        args, kwargs = mocked_query_func.call_args
        self.assertIn(
            'startRecord', kwargs,
            msg="Expected query func to be called with a 'startRecord' kwarg."
        )
        self.assertEqual(kwargs['startRecord'], ['11'])

    @patch('dbentry.ac.views.searchgnd')
    def test_get_queryset_maximum_records(self, mocked_query_func):
        """
        Assert that get_queryset passes 'paginate_by' to the query func as
        'maximumRecords' kwarg.
        """
        # (This sets the number of records retrieved per request)
        mocked_query_func.return_value = ([('id', 'label')], 1)
        view = self.get_view(request=self.get_request(), q='Beep', paginate_by=9)
        view.get_queryset()
        _args, kwargs = mocked_query_func.call_args
        self.assertIn(
            'maximumRecords', kwargs,
            msg="Expected query func to be called with a 'maximumRecords' kwarg."
        )
        self.assertEqual(kwargs['maximumRecords'], ['9'])

    def test_get_paginator_adds_total_count(self):
        """
        Assert that get_paginator adds 'total_count' to the
        super().get_paginator kwargs.
        """
        view = self.get_view(total_count=420)
        with patch('dal_select2.views.Select2QuerySetView.get_paginator') as super_mock:
            view.get_paginator()
            super_mock.assert_called_with(total_count=420)

    def test_get_result_label(self):
        """
        Assert that for a given result, the label displayed is of the format:
        'gnd_name (gnd_id)'
        """
        view = self.get_view()
        self.assertEqual(
            'Plant, Robert (134485904)',
            view.get_result_label(('134485904', 'Plant, Robert'))
        )

    @patch('dbentry.ac.views.searchgnd')
    def test_get_query_func_kwargs(self, mocked_query_func):
        """
        Assert that the view's query func is called with the kwargs added by
        get_query_func_kwargs.
        """
        mocked_query_func.return_value = ([], 0)
        view = self.get_view(request=self.get_request(), q='Beep')
        mocked_get_kwargs = Mock(return_value={'version': '-1', 'new_kwarg': 'never seen before'})

        with patch.object(view, 'get_query_func_kwargs', new=mocked_get_kwargs):
            view.get_queryset()
            mocked_query_func.assert_called()
            _args, kwargs = mocked_query_func.call_args
            self.assertIn('version', kwargs)
            self.assertEqual(kwargs['version'], '-1')
            self.assertIn('new_kwarg', kwargs)
            self.assertEqual(kwargs['new_kwarg'], 'never seen before')


class TestGNDPaginator(MIZTestCase):

    def test_count_equals_total_count_kwarg(self):
        """
        Assert that paginator.count returns the 'total_count' that was passed
        to the constructor.
        """
        paginator = GNDPaginator(object_list=[], per_page=1, total_count=69)
        self.assertEqual(paginator.count, 69)

    def test_page_does_not_slice_object_list(self):
        """
        Assert that GNDPaginator.page does not slice the object_list in its
        call to Paginator._get_page.
        """
        # Mock object isn't subscriptable; trying to slice it would raise a TypeError.
        paginator = GNDPaginator(
            object_list=Mock(), per_page=1, total_count=1, allow_empty_first_page=True
        )
        msg = "GNDPaginator.page tried to slice the object list."
        with patch.object(Paginator, '_get_page'):
            with self.assertNotRaises(TypeError, msg=msg):
                paginator.page(number=1)


class TestACTabular(ACViewTestCase):

    class DummyView(ACTabular):

        def get_group_headers(self):
            return ['foo']

        def get_extra_data(self, result):
            return ['bar']

    view_class = DummyView
    model = _models.Band

    def test_get_results_adds_extra_data(self):
        """Assert that get_results adds an item with extra data."""
        view = self.get_view()
        context = {'object_list': [Mock(pk=42)]}
        results = view.get_results(context)
        self.assertEqual(len(results), 1)
        result = results[0]
        self.assertIn(EXTRA_DATA_KEY, result)
        self.assertEqual(['bar'], result[EXTRA_DATA_KEY])

    def test_render_to_response_grouped_data(self):
        """Assert that render_to_response adds the items for the option groups."""
        view = self.get_view(request=self.get_request(data={'tabular': True}))
        view.model = _models.Band
        context = {
            'object_list': [Mock(pk=42)],
            'page_obj': Mock(has_previous=Mock(return_value=False)),
        }
        with patch('dbentry.ac.views.http.JsonResponse') as mocked_json_response:
            view.render_to_response(context)
            args, _kwargs = mocked_json_response.call_args
            response_data = args[0]
            self.assertIn('results', response_data)
            results = response_data['results']
            # 'results' should be a JSON object with the necessary items to
            # create the optgroup:
            self.assertIsInstance(results, list)
            self.assertEqual(len(results), 1)
            self.assertIsInstance(results[0], dict)
            self.assertIn('text', results[0])
            self.assertEqual(results[0]['text'], 'Band')
            self.assertIn('is_optgroup', results[0])
            self.assertEqual(results[0]['is_optgroup'], True)
            self.assertIn('optgroup_headers', results[0])
            self.assertEqual(results[0]['optgroup_headers'], ['foo'])
            self.assertIn('children', results[0])
            self.assertEqual(len(results[0]['children']), 1)
            result = results[0]['children'][0]
            self.assertIn(EXTRA_DATA_KEY, result)
            self.assertEqual(['bar'], result[EXTRA_DATA_KEY])

    def test_render_to_response_not_first_page(self):
        """Assert that optgroup headers are only included for the first page."""
        view = self.get_view(request=self.get_request(data={'tabular': True}))
        view.model = _models.Band
        context = {
            'object_list': [Mock(pk=42)],
            'page_obj': Mock(has_previous=Mock(return_value=True)),
        }
        with patch('dbentry.ac.views.http.JsonResponse') as mocked_json_response:
            view.render_to_response(context)
            args, _kwargs = mocked_json_response.call_args
            response_data = args[0]
            self.assertIn('results', response_data)
            results = response_data['results']
            self.assertIsInstance(results, list)
            self.assertEqual(len(results), 1)
            self.assertIsInstance(results[0], dict)
            self.assertEqual(results[0]['optgroup_headers'], [])

    def test_render_to_response_no_results(self):
        """
        Assert that render_to_response does not nest the result data, if there
        are no search results.
        """
        view = self.get_view(request=self.get_request())
        view.model = _models.Band
        context = {
            'object_list': [],
            'page_obj': None,  # disable paging
        }
        with patch('dbentry.ac.views.http.JsonResponse') as mocked_json_response:
            view.render_to_response(context)
            args, _kwargs = mocked_json_response.call_args
            response_data = args[0]
            self.assertIn('results', response_data)
            results = response_data['results']
            # 'results' should be a just an empty list:
            self.assertEqual(results, [])


class TestACMagazin(ACViewTestCase):
    model = _models.Magazin
    view_class = ACMagazin

    def test_get_search_results_validates_and_compacts_search_term(self):
        """
        Assert that the search term has dashes removed (compact standard number),
        if it is a valid ISSN.
        """
        view = self.get_view(self.get_request())
        queryset = self.model.objects.all()
        # Valid ISSN:
        with patch('dbentry.ac.views.ACBase.get_search_results') as super_mock:
            view.get_search_results(queryset, '1234-5679')
            super_mock.assert_called_with(queryset, '12345679')
        # Invalid ISSN, search term should be left as-is:
        with patch('dbentry.ac.views.ACBase.get_search_results') as super_mock:
            view.get_search_results(queryset, '1234-5670')
            super_mock.assert_called_with(queryset, '1234-5670')

    def test_search_term_issn(self):
        """Assert that a Magazin instance can be found using its ISSN."""
        obj = make(_models.Magazin, magazin_name='Testmagazin', issn='12345679')
        for issn in ('12345679', '1234-5679'):
            with self.subTest(ISSN=issn):
                view = self.get_view(request=self.get_request(), q=issn)
                self.assertIn(obj, view.get_queryset())


@skip("There are no autocompletes for Buch instances (yet?).")
class TestACBuch(ACViewTestCase):
    model = _models.Buch
    view_class = ACBase

    def test_get_search_results_validates_and_compacts_search_term(self):
        """
        Assert that the search term is transformed into compact ISBN-13, if it
        is found to be a valid ISBN. ISBN-13 is equivalent to EAN.
        """
        view = self.get_view(self.get_request())
        for isbn in ('1-234-56789-X', '978-1-234-56789-7'):
            with self.subTest(ISBN=isbn):
                with patch('dbentry.ac.views.ACBase.get_search_results') as super_mock:
                    view.get_search_results(self.queryset, isbn)
                    super_mock.assert_called_with(self.queryset, isbn.replace('-', ''))

        # Invalid ISBN - leave search term as-is:
        for isbn in ('1-234-56789-1', '978-1-234-56789-1'):
            with self.subTest(ISBN=isbn):
                with patch('dbentry.ac.views.ACBase.get_search_results') as super_mock:
                    view.get_search_results(self.queryset, isbn)
                    super_mock.assert_called_with(self.queryset, isbn)

    def test_q_isbn(self):
        """Assert that a Buch instance can be found using its ISBN."""
        obj = make(_models.Buch, titel='Testbuch', issn='9781234567897')
        for isbn in ('123456789X', '1-234-56789-X', '9781234567897', '978-1-234-56789-7'):
            with self.subTest(ISBN=isbn):
                view = self.get_view(request=self.get_request(), q=isbn)
                self.assertIn(obj, view.get_queryset())

    def test_q_ean(self):
        """Assert that a Buch instance can be found using its EAN."""
        obj = make(_models.Buch, titel='Testbuch', ean='9781234567897')
        for ean in ('9781234567897', '978-1-234-56789-7'):
            with self.subTest(EAN=ean):
                view = self.get_view(request=self.get_request(), q=ean)
                self.assertIn(obj, view.get_queryset())


class TestContentTypeAutocompleteView(ACViewTestCase):
    model = ContentType
    view_class = ContentTypeAutocompleteView

    def test_get_queryset(self):
        # Test that the queryset only returns models that have in the admin
        # site register.
        # FIXME: flaky test: this test failed because multiple 'artikel' (lower case)
        #  content types were found in view.get_queryset
        class DummySite:
            _registry = {_models.Artikel: 'ModelAdmin_would_go_here'}

        view = self.get_view()
        view.admin_site = DummySite
        self.assertEqual(
            list(view.get_queryset()),
            [ContentType.objects.get_for_model(_models.Artikel)]
        )<|MERGE_RESOLUTION|>--- conflicted
+++ resolved
@@ -16,16 +16,11 @@
 )
 from dbentry.ac.widgets import EXTRA_DATA_KEY
 from dbentry.factory import make
-<<<<<<< HEAD
-from dbentry.query import MIZQuerySet
-from dbentry.tests.base import mockv, ViewTestCase, MIZTestCase
-=======
-from dbentry.tests.base import ViewTestCase, MyTestCase
->>>>>>> 3a3b3734
+from dbentry.tests.base import ViewTestCase, MIZTestCase
 from dbentry.tests.ac.base import ACViewTestMethodMixin, ACViewTestCase
 
 
-class TestAutorNameParser(MyTestCase):
+class TestAutorNameParser(MIZTestCase):
 
     def test(self):
         names = [
