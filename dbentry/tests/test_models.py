--- conflicted
+++ resolved
@@ -1089,17 +1089,6 @@
             sorted(['_name', 'beschreibung', 'bemerkungen'])
         )
 
-<<<<<<< HEAD
-=======
-    def test_search_fields_suffixes(self):
-        self.assertEqual(
-            self.model.search_fields_suffixes,
-            {'beschreibung': 'Beschreibung', 'bemerkungen': 'Bemerkungen'}
-        )
-
-
-# noinspection PyUnresolvedReferences
->>>>>>> a7dec539
 class TestModelPlattenfirma(DataTestCase):
 
     model = _models.Plattenfirma
