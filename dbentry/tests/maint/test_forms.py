--- conflicted
+++ resolved
@@ -4,94 +4,6 @@
 from django.contrib.contenttypes.models import ContentType
 
 import dbentry.models as _models
-<<<<<<< HEAD
-from dbentry.maint.forms import get_dupe_fields_for_model
-from dbentry.tests.base import MIZTestCase
-from dbentry.tests.mixins import CreateFormMixin
-
-
-class TestDuplicatesFieldsForm(CreateFormMixin, MIZTestCase):
-
-    def test_get_dupefields_reverse_choices_are_grouped(self):
-        # Assert that the reverse dupe fields are grouped by their related model.
-        dupe_fields = get_dupe_fields_for_model(_models.Musiker)
-        self.assertIn('reverse', dupe_fields)
-        reverse = dupe_fields['reverse']
-        self.assertIsInstance(reverse, (list, tuple))
-
-        # Get the group
-        self.assertEqual(
-            len(reverse), 2,
-            msg="There should be exactly two reverse dupe fields group for Musiker: alias and URL."
-        )
-        musiker_alias_group = reverse[0]
-        self.assertIsInstance(musiker_alias_group, (list, tuple))
-
-        # Get the group's name and choices
-        self.assertEqual(
-            len(musiker_alias_group), 2,
-            msg="Should have group name and group choices."
-        )
-        group_name, group_choices = musiker_alias_group
-        self.assertIsInstance(group_name, str, msg="Should be the group name.")
-        self.assertIsInstance(group_choices, (list, tuple))
-
-        # Get the choice's label and id
-        self.assertEqual(
-            len(group_choices), 1,
-            msg="Should only contain one tuple of choices."
-        )
-        choice = group_choices[0]
-        self.assertIsInstance(choice, (list, tuple))
-        self.assertEqual(len(choice), 2, msg="Should be a two-tuple with label, id.")
-        self.assertIsInstance(choice[0], str, msg="Should be choice label.")
-        self.assertIsInstance(choice[1], str, msg="Should be choice id.")
-
-    def test_get_dupefields_excludes_reverse_fk_field(self):
-        # Assert that the reverse choices do not contain the ForeignKey field
-        # of that reverse relation.
-        dupe_fields = get_dupe_fields_for_model(_models.Musiker)
-        self.assertIn('reverse', dupe_fields)
-        self.assertIn('Alias', dict(dupe_fields['reverse']))
-        musiker_alias_fields = dict(dupe_fields['reverse'])['Alias']
-        self.assertNotIn('parent', [choice[0] for choice in musiker_alias_fields])
-
-    def test_get_dupefields_sorts_reverse_choices(self):
-        # Assert that get_dupe_fields_for_model sorts the reverse choices by
-        # group name (lower()). ausgabe has the following 7 reverse rels:
-        # <ManyToOneRel: dbentry.bestand>, <ManyToOneRel: dbentry.ausgabejahr>,
-        # <ManyToOneRel: dbentry.ausgabelnum>, <ManyToOneRel: dbentry.artikel>,
-        # <ManyToOneRel: dbentry.basebrochure>, <ManyToOneRel: dbentry.ausgabenum>,
-        # <ManyToOneRel: dbentry.ausgabemonat>]
-        dupe_fields = get_dupe_fields_for_model(_models.Ausgabe)
-        self.assertIn('reverse', dupe_fields)
-        reverse = dupe_fields['reverse']
-        self.assertEqual(len(reverse), 7)
-        expected = [
-            'Artikel', 'Ausgabe-Monat', 'base brochure', 'Bestand', 'Jahr',
-            'lfd. Nummer', 'Nummer'
-        ]
-        group_names = [group_name for group_name, group_choices in reverse]
-        self.assertEqual(group_names, expected)
-
-    def test_reverse_choices_can_be_used_in_queries(self):
-        # Assert that the fields returned by get_dupe_fields_for_model can
-        # actually be used in query.
-        dupe_fields = get_dupe_fields_for_model(_models.Ausgabe)
-        reverse = dupe_fields['reverse']
-        all_choices = list(chain(
-            *(group_choices for group_name, group_choices in reverse)
-        ))
-        failed = []
-        for field_path, _label in all_choices:
-            try:
-                # Let get_fields_from_path check whether this path exists.
-                get_fields_from_path(_models.Ausgabe, field_path)
-            except FieldDoesNotExist:
-                failed.append(field_path)
-        if failed:
-            self.fail("Could not query for these fields:\n" + ", ".join(f for f in failed))
-=======
 from dbentry.maint.forms import (
     DuplicateFieldsSelectForm, ModelSelectForm,
     get_dupe_field_choices
@@ -219,5 +131,4 @@
             self.assertEqual(
                 form.fields['display'].choices,
                 [('kuenstler_name', 'Künstlername'), ('musikeralias__alias', 'Alias')]
-            )
->>>>>>> 854e9764
+            )