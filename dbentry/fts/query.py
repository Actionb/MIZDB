from typing import Any, List, Optional, Tuple, Type

from django.contrib.postgres.search import SearchQuery, SearchRank
from django.db.models import BooleanField, ExpressionWrapper, F, FloatField, Max, Model, Q, Value
from django.db.models.functions import Coalesce

from dbentry.fts.fields import SearchVectorField

SIMPLE = 'simple_unaccent'
STEMMING = 'german_unaccent'


def _get_search_vector_field(model: Type[Model]) -> Optional[SearchVectorField]:
    """
    Return the first SearchVectorField instance found for the given model.
    """
    # exclude inherited search vector fields:
    # noinspection PyUnresolvedReferences
    for field in model._meta.get_fields(include_parents=False):
        if isinstance(field, SearchVectorField):
            return field
    return None


class TextSearchQuerySetMixin(object):
    """
    Mixin for QuerySet classes that adds a search() text search method.

    Attributes:
        - simple_configs: names of postgres text search configs that do
          not normalize words (stemming). 'Plain' search queries using these
          configs will include prefix matching (see  _get_search_query).
    """

    simple_configs = (SIMPLE, 'simple')

    def _get_search_query(self, search_term: str, config: str, search_type: str) -> SearchQuery:
        """
        Return a search query using the given search term, config/language and
        search type.

        Modify ``search_term`` to include prefix matching, if no word
        normalization is intended and if ``search_type`` is 'plain'.
        """
        if search_term and config in self.simple_configs and search_type == 'plain':
            # The given config does not use stemming - it makes sense to add
            # prefix matching.
            # Also: search terms for 'raw' queries are expected to be already
            # formatted, and prefix matching does not work for the other search
            # types such as 'phrase' or 'websearch'.

            # Remove single quotes:
            search_term = search_term.replace("'", ' ')
            # Escape each word and add prefix matching to it:
            words = ["'''" + word + "''':*" for word in search_term.split()]
            # Reconnect the words using AND:
            search_term = ' & '.join(word for word in words)
            # In order to not have postgres parse the search term again and
            # undo these changes, set the search_type to 'raw':
            search_type = 'raw'
        return SearchQuery(search_term, config=config, search_type=search_type)

    def _get_related_search_vectors(self) -> List[Tuple[str, str]]:
        """
        Return a list of tuples of (field path, config_name).

        The field path points to the search vector field of a related model to
        be included in a query, and the config_name refers to the search config
        to use in the query on that related field.
        """
        # TODO: why is this a method and not a function (like _get_search_vector_field is)?
        return getattr(self.model, 'related_search_vectors', [])  # type: ignore[attr-defined]

    def search(self, q: str, search_type: str = 'plain', ranked: bool = True) -> Any:
        """
        Do a full text search for search term ``q``.

        If ``ranked`` is True (which is the default) or if the queryset is
        unordered, order the results by how closely they matched the search
        term: matches for primary keys first, then exact matches, then matches
        that start with the search term, then ordered by text search rank, and
        finally ordered either according to the queryset ordering or - if the
        queryset wasn't ordered - by the model's default ordering.
        """
        if not q:
            return self.none()  # type: ignore[attr-defined]

        filters = Q()
        if q.isnumeric():
<<<<<<< HEAD
            filters |= Q(pk=q)
=======
            filters |= Q(pk=q)  # TODO: use model._meta.pk_name in place of 'pk'
>>>>>>> ba3e2a6d
        model_search_rank = related_search_rank = None
        model = self.model  # type: ignore[attr-defined]
        search_field = _get_search_vector_field(model)
        if search_field:
            # Add a query and a rank for every text search config defined on
            # the search vector field's columns:
            configs_seen = set()
            for column in search_field.columns or ():
                if column.language in configs_seen:
                    continue
                configs_seen.add(column.language)
                query = self._get_search_query(
                    q, config=column.language, search_type=search_type
                )
                filters |= Q(**{search_field.name: query})
                rank = SearchRank(F(search_field.name), query, normalization=16)
                if model_search_rank is None:
                    model_search_rank = rank
                else:
                    model_search_rank += rank

        for field_path, config in self._get_related_search_vectors():
            # Include related search vector fields in the filter:
            query = self._get_search_query(
                q, config=config, search_type=search_type
            )
            filters |= Q(**{field_path: query})
            # The rank function will return NULL, if the related search
            # vector column has no value - i.e. when the row's record has no
            # related items on the related table (nothing to join).
            # NULL would break the summing up of the ranks (comparison with
            # NULL always returns NULL), so use zero instead.
            rank = Coalesce(
                SearchRank(F(field_path), query, normalization=16),
                Value(0), output_field=FloatField()
            )
            if related_search_rank is None:
                related_search_rank = rank
            else:
                related_search_rank += rank

        if not filters:
            # Neither of the loops ran: nothing to filter with.
            return self.none()  # type: ignore[attr-defined]

        # Only use the rank of the closest matching related row; this should
        # be the row with the highest rank.
        # This prevents introducing duplicate rows due to related ranks having
        # different values for the same 'model object'.
        if model_search_rank and related_search_rank:
            search_rank = model_search_rank + Max(related_search_rank)
        else:
            search_rank = model_search_rank or Max(related_search_rank)

        results = self.annotate(rank=search_rank).filter(filters)  # type: ignore[attr-defined]
        if ranked or not self.query.order_by:  # type: ignore[attr-defined]
            # Apply ordering to the results.
            ordering = ['-rank', *(self.query.order_by or model._meta.ordering)]  # type: ignore[attr-defined]  # noqa
            if ranked and getattr(model, 'name_field', None):
                name_field = model.name_field
                exact = ExpressionWrapper(
                    Q(**{name_field + '__iexact': q}),
                    output_field=BooleanField()
                )
                startswith = ExpressionWrapper(
                    Q(**{name_field + '__istartswith': q}),
                    output_field=BooleanField()
                )
                ordering = [exact.desc(), startswith.desc()] + ordering
                if q.isnumeric():
                    # Prepend an ordering for exact pk matches:
                    ordering.insert(
<<<<<<< HEAD
=======
                        # TODO: use model._meta.pk_name in place of 'pk'
>>>>>>> ba3e2a6d
                        0, ExpressionWrapper(Q(pk=q), output_field=BooleanField()).desc()
                    )
            results = results.order_by(*ordering)
        return results<|MERGE_RESOLUTION|>--- conflicted
+++ resolved
@@ -87,11 +87,7 @@
 
         filters = Q()
         if q.isnumeric():
-<<<<<<< HEAD
-            filters |= Q(pk=q)
-=======
             filters |= Q(pk=q)  # TODO: use model._meta.pk_name in place of 'pk'
->>>>>>> ba3e2a6d
         model_search_rank = related_search_rank = None
         model = self.model  # type: ignore[attr-defined]
         search_field = _get_search_vector_field(model)
@@ -164,10 +160,7 @@
                 if q.isnumeric():
                     # Prepend an ordering for exact pk matches:
                     ordering.insert(
-<<<<<<< HEAD
-=======
                         # TODO: use model._meta.pk_name in place of 'pk'
->>>>>>> ba3e2a6d
                         0, ExpressionWrapper(Q(pk=q), output_field=BooleanField()).desc()
                     )
             results = results.order_by(*ordering)
