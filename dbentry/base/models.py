from typing import Any, List

from django.core import checks, exceptions
from django.db import models
from django.utils.translation import gettext_lazy

from dbentry.fields import YearField
from dbentry.managers import CNQuerySet, MIZQuerySet
from dbentry.utils import get_fields_and_lookups, get_model_fields


class BaseModel(models.Model):
    """
    BaseModel for all models of this app.

    Adds a 'merge' permission (required to be allowed to merge model instances)
    to the default permissions.

    Attributes:
<<<<<<< HEAD
        search_fields (tuple): field names to include in searches.
            (autocomplete, ModelAdmin search bar)
        primary_search_fields (tuple): search results that were found through
            fields that are not in primary_search_fields will be flagged as
            a 'weak hit' and thus be visually separated from the other results.
        name_field (str): the name of the field that most accurately represents
            the record. If set, only this field will be used for __str__().
        create_field (str): the name of the field for the dal autocomplete
            object creation.
        exclude_from_str (tuple): list of field names to be excluded from the
            default __str__() implementation.
    """

    search_fields = ()
    primary_search_fields = ()
    name_field = None
    create_field = None
    exclude_from_str = ('beschreibung', 'bemerkungen', '_fts')
=======
        - ``search_fields`` (list): field names to include in searches.
          (autocomplete, ModelAdmin search bar, queries using find())
        - ``search_fields_suffixes`` (dict): a dictionary of search_fields and
          their suffixes that will be appended to search results when using
          certain search strategies (queryset.find() or autocomplete views).
          Through these suffixes it can be hinted at why exactly a user has
          found a particular result for a given search term.
        - ``primary_search_fields`` (list): search results that were found
          through fields that are not in primary_search_fields will be flagged
          as a 'weak hit' and thus be visually separated from the other results.
        - ``name_field`` (str): the name of the field that most accurately
          represents the record. If set, only this field will a) be used
          for __str__() and b) fetched from the database as search results for
          queryset.find().
        - ``create_field`` (str): the name of the field for the dal
          autocomplete object creation.
        - ``exclude_from_str`` (list): list of field names to be excluded from
          the default __str__() implementation.
    """

    search_fields: list = []
    primary_search_fields: list = []
    search_fields_suffixes: dict = {}
    name_field: str = ''
    create_field: str = ''  # TODO: must create_field allowed to be also be None?
    exclude_from_str: list = ['beschreibung', 'bemerkungen']
>>>>>>> a7dec539

    objects = MIZQuerySet.as_manager()

    def __str__(self) -> str:
        """
        Return a string representation of this instance.

        If 'name_field' is set, that field's value will be returned.
        Otherwise the result will be a concatenation of values of all non-empty,
        non-relation fields that are not excluded through 'exclude_from_str'.
        """
        # noinspection PyUnresolvedReferences
        opts = self._meta
        if self.name_field:
            result = str(opts.get_field(self.name_field).value_from_object(self))
        else:
            model_fields = get_model_fields(
                opts.model,
                foreign=False,
                m2m=False,
                exclude=self.exclude_from_str
            )
            result = " ".join(
                [
                    str(fld.value_from_object(self))
                    for fld in model_fields
                    if fld.value_from_object(self)
                ]
            )
        return result.strip() or super().__str__()

    def qs(self) -> MIZQuerySet:
        """
        Return a queryset that contains the current instance only.

        Raises:
            TypeError: when qs() was called from class level. The method
                requires a model instance.
        """
        try:
            # Use 'model.objects' instead of 'self.objects' as managers
            # are not accessible via instances.
            # noinspection PyUnresolvedReferences
            return self._meta.model.objects.filter(pk=self.pk)
        except TypeError:
            # qs() was called from class level; i.e. 'self' is a model class.
            # 'self.pk' thus refers to the property of that class which is not
            # the right type.
            raise TypeError(
                "Calling qs() from class level is prohibited. "
                "Use {}.objects instead.".format(self.__name__)
            )

    @classmethod
    def get_search_fields(cls, foreign: bool = False, m2m: bool = False) -> List[str]:
        """Return the model's field names that are used in searches."""
        if cls.search_fields:
            return list(cls.search_fields)
        return [
            field.name
            for field in get_model_fields(cls, foreign=foreign, m2m=m2m)
        ]

    class Meta:
        abstract = True
        default_permissions = ('add', 'change', 'delete', 'merge', 'view')


class BaseM2MModel(BaseModel):
    """Base class for models that implement an intermediary through table."""

    def __str__(self) -> str:
        """
        Return a string representation of this instance.

        Combines the values of the ForeignKey fields of this model.
        """
        if self.name_field:
            return str(getattr(self, self.name_field))
        # noinspection PyUnresolvedReferences
        data = [
            # Collect the string representations of related objects.
            # getattr(self, fk_field.attname) and
            # fk_field.value_from_object(self) would only return the primary
            # key of the related object.
            str(getattr(self, fk_field.name))
            for fk_field in get_model_fields(
                self._meta.model, base=False, foreign=True, m2m=False
            )
            if not fk_field.null
        ]
        if len(data) < 2:
            # Cannot build a meaningful representation.
            return super().__str__()
        else:
            template = "{}" + " ({})" * (len(data) - 1)
            return template.format(*data)

    class Meta(BaseModel.Meta):
        abstract = True


class BaseAliasModel(BaseModel):
    """
    Abstract base class for any model that implements a ManyToOne 'alias'
    relation using the ``parent`` field.
    """

    alias = models.CharField('Alias', max_length=100)
    # the field that will hold the ForeignKey:
    parent: models.ForeignKey = None  # type: ignore[assignment]

    class Meta(BaseModel.Meta):
        ordering = ['alias']
        verbose_name = 'Alias'
        verbose_name_plural = 'Aliases'
        abstract = True


class ComputedNameModel(BaseModel):
    """
    Abstract base model that manages a 'name' field for a given model instance.

    The 'name' is a concise description of a model instance. It is stored in
    the database to avoid repeated calculation and to make it accessible
    for queries on a database level.
    The value is reevaluated when an instance is saved or the ``_changed_flag``
    was set (either manually or by the ``CNQuerySet`` manager).

    It's a step backwards in terms of database normalization in favour of
    being able to search for a computed name easily and quickly on the
    database level without having to instantiate a model object.

    Attributes:
        - ``_name`` (CharField): the field that contains the computed name
        - ``name_default`` (str): the default value for the _name field, if no 
          name can be composed (missing data/new instance)
        - ``_changed_flag`` (boolean): if True, a new name will be computed the 
          next time the model object is instantiated
        - ``name_composing_fields`` (list): a sequence of names of fields
          whose data make up the name. Values of these fields are retrieved 
          from the database and passed to the '_get_name' method
    """

    _name_default: str = gettext_lazy("No data for %(verbose_name)s.")
    _name = models.CharField(max_length=200, editable=False, default=_name_default)
    _changed_flag = models.BooleanField(editable=False, default=False)

    name_composing_fields: list = []
    name_field: str = '_name'

    objects = CNQuerySet.as_manager()

    def __init__(self, *args, **kwargs: Any) -> None:
        super().__init__(*args, **kwargs)
        # An up-to-date name _may_ be expected upon initialization.
        self.update_name()

    @classmethod
    def check(cls, **kwargs: Any) -> List[checks.CheckMessage]:
        errors = super().check(**kwargs)
        errors.extend(cls._check_name_composing_fields(**kwargs))
        return errors

    @classmethod
    def _check_name_composing_fields(cls, **_kwargs: Any) -> List[checks.CheckMessage]:
        """
        Check that name_composing_fields is set and does not contain invalid
        fields.
        """
        if not cls.name_composing_fields:
            return [
                checks.Warning(
                    "You must specify the fields that make up the name by "
                    "listing them in name_composing_fields.",
                    obj=cls.__name__
                )
            ]
        errors = []
        for field in cls.name_composing_fields:
            try:
                get_fields_and_lookups(cls, field)
            except (exceptions.FieldDoesNotExist, exceptions.FieldError) as e:
                errors.append(
                    checks.Error(
                        "Attribute 'name_composing_fields' contains invalid item: "
                        "'%s'. %s" % (field, e),
                        obj=cls
                    )
                )
        return errors

    def save(self, update: bool = True, *args: Any, **kwargs: Any) -> None:
        super().save(*args, **kwargs)
        # Parameters that make up the name may have changed;
        # update the name if necessary.
        if update:
            self.update_name(force_update=True)

    @classmethod
    def get_search_fields(cls, foreign: bool = False, m2m: bool = False) -> List[str]:
        search_fields = super().get_search_fields(foreign, m2m)
        # Make '_name' the first search field.
        if '_name' not in search_fields:
            search_fields.insert(0, '_name')
        else:
            i = search_fields.index('_name')
            if i != 0:
                search_fields.pop(i)
                search_fields.insert(0, '_name')
        # Remove '_changed_flag' if it is in search_fields.
        # Searching for that field's value is nonsensical.
        try:
            search_fields.remove('_changed_flag')
        except ValueError:
            pass
        return search_fields

    def update_name(self, force_update: bool = False) -> bool:
        """
        Update the ``_name``, if ``_changed_flag`` or ``force_update`` is True.

        If the update is not aborted, the ``_changed_flag`` is always reset to
        False. Deferring the name field will avoid an update, unless
        ``force_update`` is True.

        Returns True when the name was updated.
        """
        deferred = self.get_deferred_fields()

        if not self.pk or '_name' in deferred and not force_update:
            # Abort the update if:
            # - this instance has not yet been saved to the database or
            # - the _name field is not actually part of the instance AND
            # - an update is not forced
            return False

        if '_changed_flag' not in deferred:
            # _changed_flag was not deferred;
            # self has access to it without calling refresh_from_db.
            changed_flag = self._changed_flag
        else:
            # Avoid calling refresh_from_db by fetching the value directly
            # from the database:
            # noinspection PyUnresolvedReferences
            changed_flag = self._meta.model.objects.values_list(
                '_changed_flag', flat=True
            ).get(pk=self.pk)

        if force_update or changed_flag:
            # An update was scheduled or forced for this instance.
            name_data = self.qs().values_dict(
                *self.name_composing_fields, include_empty=False, flatten=False
            )
            current_name = self._get_name(**name_data[self.pk])

            if self._name != current_name:
                # Update the name and reset the _changed_flag.
                self.qs().update(_name=current_name, _changed_flag=False)
                self._name = current_name
                self._changed_flag = False
                return True
            if changed_flag:
                # The changed_flag was set, but the name did not need an update.
                # Reset the flag.
                self.qs().update(_changed_flag=False)
                self._changed_flag = False
        return False

    @classmethod
    def _get_name(cls, **kwargs: Any) -> str:
        """
        Compute the 'name' from keyword arguments provided.

        The keyword arguments are the fields of ``name_composing_fields``
        and their respective values.
        """
        raise NotImplementedError('Subclasses must implement this method.')

    def __str__(self) -> str:
        # noinspection PyUnresolvedReferences
        return self._name % {'verbose_name': self._meta.verbose_name}

    class Meta(BaseModel.Meta):
        abstract = True
        ordering = ['_name']


class AbstractJahrModel(BaseModel):
    """Abstract model that adds a dbentry.fields.YearField."""

    jahr = YearField('Jahr')

    class Meta(BaseModel.Meta):
        abstract = True
        verbose_name = 'Jahr'
        verbose_name_plural = 'Jahre'
        ordering = ['jahr']


class AbstractURLModel(BaseModel):
    """Abstract model that adds an URLField."""

    url = models.URLField(verbose_name='Webpage', blank=True)

    class Meta(BaseModel.Meta):
        abstract = True
        verbose_name = 'Webseite'
        verbose_name_plural = 'Webseiten'<|MERGE_RESOLUTION|>--- conflicted
+++ resolved
@@ -17,26 +17,6 @@
     to the default permissions.
 
     Attributes:
-<<<<<<< HEAD
-        search_fields (tuple): field names to include in searches.
-            (autocomplete, ModelAdmin search bar)
-        primary_search_fields (tuple): search results that were found through
-            fields that are not in primary_search_fields will be flagged as
-            a 'weak hit' and thus be visually separated from the other results.
-        name_field (str): the name of the field that most accurately represents
-            the record. If set, only this field will be used for __str__().
-        create_field (str): the name of the field for the dal autocomplete
-            object creation.
-        exclude_from_str (tuple): list of field names to be excluded from the
-            default __str__() implementation.
-    """
-
-    search_fields = ()
-    primary_search_fields = ()
-    name_field = None
-    create_field = None
-    exclude_from_str = ('beschreibung', 'bemerkungen', '_fts')
-=======
         - ``search_fields`` (list): field names to include in searches.
           (autocomplete, ModelAdmin search bar, queries using find())
         - ``search_fields_suffixes`` (dict): a dictionary of search_fields and
@@ -62,8 +42,7 @@
     search_fields_suffixes: dict = {}
     name_field: str = ''
     create_field: str = ''  # TODO: must create_field allowed to be also be None?
-    exclude_from_str: list = ['beschreibung', 'bemerkungen']
->>>>>>> a7dec539
+    exclude_from_str: list = ['beschreibung', 'bemerkungen', '_fts']
 
     objects = MIZQuerySet.as_manager()
 
