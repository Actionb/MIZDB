from datetime import datetime, timedelta
from typing import Any, List, Optional, Type, Union

# noinspection PyPackageRequirements
from dal import autocomplete
from django.contrib import admin
from django.contrib.admin.decorators import action, display
from django.contrib.admin.models import LogEntry
from django.contrib.auth import get_permission_codename
from django.contrib.auth.admin import GroupAdmin, UserAdmin
from django.contrib.auth.models import Group, Permission, User
from django.db import transaction
from django.db.models import (
    Count, Field as ModelField, IntegerField, ManyToManyField,
    Model, Min, OuterRef, QuerySet, Subquery, Value
)
from django.db.models.functions import Coalesce
from django.forms import BaseInlineFormSet, ChoiceField, ModelForm
from django.http import HttpRequest
from django.utils.safestring import SafeText
from django_admin_logs.admin import LogEntryAdmin

import dbentry.actions.actions as _actions
import dbentry.forms as _forms
import dbentry.m2m as _m2m
import dbentry.models as _models
from dbentry.ac.widgets import make_widget
from dbentry.base.admin import (
    BaseAliasInline, BaseAusgabeInline, BaseGenreInline, BaseOrtInLine, BaseSchlagwortInline,
    BaseStackedInline, BaseTabularInline, MIZModelAdmin
)
from dbentry.changelist import AusgabeChangeList, BestandChangeList
from dbentry.search.mixins import MIZAdminSearchFormMixin
from dbentry.sites import miz_site
from dbentry.utils import concat_limit, copy_related_set
from dbentry.utils.admin import get_obj_link, log_change


# FIXME: deleting a related m2m object and then saving the parent form results
#  in a form error since the select for that relation still references the
#  deleted object (via the id)
# 1. create artikel
# 2. add band
# 3. save artikel
# 4. delete band
# 5. save artikel -> errors


class BestandInLine(BaseTabularInline):
    model = _models.Bestand
    form = _forms.BestandInlineForm
    fields = ['bestand_signatur', 'lagerort', 'provenienz', 'anmerkungen']
    readonly_fields = ['bestand_signatur']

    # 'copylast' class allows inlines.js to copy the last selected bestand to a
    # new row.
    classes = ['copylast']

    # noinspection PyUnresolvedReferences
    verbose_name = _models.Bestand._meta.verbose_name
    # noinspection PyUnresolvedReferences
    verbose_name_plural = _models.Bestand._meta.verbose_name_plural

    @display(description="Signatur")
    def bestand_signatur(self, obj):
        """Display the signatur of this Bestand object."""
        return obj.signatur or ""

    # TODO: enable tabular autocomplete for 'lagerort'
    #  (see ac.views.ACLagerort and ac.urls for details)
    # tabular_autocomplete = ['lagerort']


@admin.register(_models.Audio, site=miz_site)
class AudioAdmin(MIZModelAdmin):
    class GenreInLine(BaseGenreInline):
        model = _models.Audio.genre.through

    class SchlagwortInLine(BaseSchlagwortInline):
        model = _models.Audio.schlagwort.through

    class PersonInLine(BaseTabularInline):
        model = _models.Audio.person.through
        verbose_model = _models.Person

    class MusikerInLine(BaseStackedInline):
        model = _models.Audio.musiker.through
        extra = 0
        filter_horizontal = ['instrument']
        verbose_model = _models.Musiker
        fieldsets = [
            (None, {'fields': ['musiker']}),
            ("Instrumente", {'fields': ['instrument'], 'classes': ['collapse', 'collapsed']}),
        ]
        tabular_autocomplete = ['musiker']

    class BandInLine(BaseTabularInline):
        model = _models.Audio.band.through
        verbose_model = _models.Band
        tabular_autocomplete = ['band']

    class SpielortInLine(BaseTabularInline):
        model = _models.Audio.spielort.through
        verbose_model = _models.Spielort
        tabular_autocomplete = ['veranstaltung']

    class VeranstaltungInLine(BaseTabularInline):
        model = _models.Audio.veranstaltung.through
        verbose_model = _models.Veranstaltung
        tabular_autocomplete = ['veranstaltung']

    class OrtInLine(BaseTabularInline):
        model = _models.Audio.ort.through
        verbose_model = _models.Ort

    class PlattenInLine(BaseTabularInline):
        model = _models.Audio.plattenfirma.through
        verbose_model = _models.Plattenfirma

    class AusgabeInLine(BaseAusgabeInline):
        model = _models.Ausgabe.audio.through
        # Note that the tabular autocomplete widget for 'ausgabe' is created
        # by the AusgabeMagazinFieldForm of this inline class.

    class DateiInLine(BaseTabularInline):
        model = _m2m.m2m_datei_quelle
        fields = ['datei']
        verbose_model = _models.Datei

    actions = [_actions.merge_records, _actions.change_bestand, _actions.summarize]
    collapse_all = True
    form = _forms.AudioForm
    index_category = 'Archivgut'
    save_on_top = True
    list_display = ['titel', 'jahr', 'medium', 'kuenstler_list']
    list_select_related = ['medium']
    ordering = ['titel', 'jahr', 'medium']

    fieldsets = [
        (None, {
            'fields': [
                'titel', 'tracks', 'laufzeit', 'jahr', 'land_pressung', 'original', 'quelle',
                ('medium', 'medium_qty'), 'plattennummer', 'beschreibung', 'bemerkungen'
            ]
        }),
        ('Discogs', {
            'fields': ['release_id', 'discogs_url'],
            'classes': ['collapse', 'collapsed']
        }),
    ]
    inlines = [
        MusikerInLine, BandInLine, SchlagwortInLine, GenreInLine,
        OrtInLine, SpielortInLine, VeranstaltungInLine, PersonInLine,
        PlattenInLine, AusgabeInLine, DateiInLine, BestandInLine
    ]
    search_form_kwargs = {
        'fields': [
            'musiker', 'band', 'schlagwort', 'genre', 'ort', 'spielort',
            'veranstaltung', 'person', 'plattenfirma', 'medium', 'release_id',
            'land_pressung'
        ],
        'tabular': ['musiker', 'band', 'spielort', 'veranstaltung']
    }

    @display(description="Künstler")
    def kuenstler_list(self, obj: _models.Audio) -> str:
        # noinspection PyUnresolvedReferences
        # (added by annotations)
        return obj.kuenstler_list or self.get_empty_value_display()


@admin.register(_models.Ausgabe, site=miz_site)
class AusgabenAdmin(MIZModelAdmin):
    class NumInLine(BaseTabularInline):
        model = _models.AusgabeNum
        extra = 0

    class MonatInLine(BaseTabularInline):
        model = _models.AusgabeMonat
        verbose_model = _models.Monat
        extra = 0

    class LNumInLine(BaseTabularInline):
        model = _models.AusgabeLnum
        extra = 0

    class JahrInLine(BaseTabularInline):
        model = _models.AusgabeJahr
        extra = 0
        verbose_name_plural = 'erschienen im Jahr'

    class AudioInLine(BaseTabularInline):
        model = _models.Ausgabe.audio.through
        verbose_model = _models.Audio

    class VideoInLine(BaseTabularInline):
        model = _models.Ausgabe.video.through
        verbose_model = _models.Video

    index_category = 'Archivgut'
    inlines = [
        NumInLine, MonatInLine, LNumInLine, JahrInLine, AudioInLine, VideoInLine, BestandInLine
    ]
    ordering = ['magazin__magazin_name', '_name']
    list_select_related = ['magazin']
    require_confirmation = True
    confirmation_threshold = 0.8

    fields = [
        'magazin', ('status', 'sonderausgabe'), 'e_datum', 'jahrgang',
        'beschreibung', 'bemerkungen'
    ]
    list_display = (
        'ausgabe_name', 'num_list', 'lnum_list', 'monat_list', 'jahr_list',
        'jahrgang', 'magazin_name', 'e_datum', 'anz_artikel', 'status'
    )
    search_form_kwargs = {
        'fields': [
            'magazin', 'status', 'ausgabejahr__jahr__range', 'ausgabenum__num__range',
            'ausgabelnum__lnum__range', 'ausgabemonat__monat__ordinal__range',
            'jahrgang', 'sonderausgabe', 'audio', 'video'
        ],
        'labels': {
            'ausgabejahr__jahr__range': 'Jahr',
            'ausgabenum__num__range': 'Nummer',
            'ausgabelnum__lnum__range': 'Lfd. Nummer',
            'ausgabemonat__monat__ordinal__range': 'Monatsnummer',
            'audio': 'Audio (Beilagen)',
            'video': 'Video (Beilagen)'
        }
    }

    actions = [
        _actions.merge_records, _actions.bulk_jg, _actions.change_bestand,
        _actions.moveto_brochure, 'change_status_unbearbeitet',
        'change_status_inbearbeitung', 'change_status_abgeschlossen',
        _actions.summarize
    ]

    def get_changelist(self, request: HttpRequest, **kwargs: Any) -> Type[AusgabeChangeList]:
        return AusgabeChangeList

    @display(description="Ausgabe", ordering="_name")
    def ausgabe_name(self, obj: _models.Ausgabe) -> str:
        return obj._name

    @display(description="Magazin", ordering="magazin__magazin_name")
    def magazin_name(self, obj: _models.Ausgabe) -> str:
        return obj.magazin.magazin_name

    @display(description="Anz. Artikel", ordering="anz_artikel")
    def anz_artikel(self, obj: _models.Ausgabe) -> int:
        # noinspection PyUnresolvedReferences
        # (added by annotations)
        return obj.anz_artikel

    @display(description="Jahre", ordering="jahr_list")
    def jahr_list(self, obj: _models.Ausgabe) -> str:
        # noinspection PyUnresolvedReferences
        # (added by annotations)
        return obj.jahr_list

    @display(description="Nummer", ordering="num_list")
    def num_list(self, obj: _models.Ausgabe) -> str:
        # noinspection PyUnresolvedReferences
        # (added by annotations)
        return obj.num_list

    @display(description="lfd. Nummer", ordering="lnum_list")
    def lnum_list(self, obj: _models.Ausgabe) -> str:
        # noinspection PyUnresolvedReferences
        # (added by annotations)
        return obj.lnum_list

    @display(description="Monate")
    def monat_list(self, obj: _models.Ausgabe) -> str:
        # noinspection PyUnresolvedReferences
        # (added by annotations)
        return obj.monat_list

    def _change_status(self, request: HttpRequest, queryset: QuerySet, status: str) -> None:
        """Update the ``status`` of the Ausgabe instances in ``queryset``."""
        with transaction.atomic():
            # Remove ordering, as queryset ordering may depend on annotations
            # which would be removed before the update.
            # See: https://code.djangoproject.com/ticket/28897
            queryset.order_by().update(status=status, _changed_flag=False)
        try:
            with transaction.atomic():
                for obj in queryset:
                    # noinspection PyUnresolvedReferences
                    log_change(request.user.pk, obj, fields=['status'])
        except Exception as e:
            message_text = (
                    "Fehler beim Erstellen der LogEntry Objekte: \n"
                    "%(error_class)s: %(error_txt)s" % {
                        'error_class': e.__class__.__name__, 'error_txt': e.args[0]}
            )
            self.message_user(request, message_text, 'ERROR')

    @action(permissions=["change"], description="Status ändern: unbearbeitet")
    def change_status_unbearbeitet(self, request: HttpRequest, queryset: QuerySet) -> None:
        """
        Set the ``status`` of the Ausgabe instances in ``queryset`` to
        UNBEARBEITET.
        """
        self._change_status(request, queryset, str(_models.Ausgabe.Status.UNBEARBEITET))

    @action(permissions=["change"], description="Status ändern: in Bearbeitung")
    def change_status_inbearbeitung(self, request: HttpRequest, queryset: QuerySet) -> None:
        """
        Set the ``status`` of the Ausgabe instances in ``queryset`` to
        INBEARBEITUNG.
        """
        self._change_status(request, queryset, str(_models.Ausgabe.Status.INBEARBEITUNG))

    @action(permissions=["change"], description="Status ändern: abgeschlossen")
    def change_status_abgeschlossen(self, request: HttpRequest, queryset: QuerySet) -> None:
        """
        Set the ``status`` of the Ausgabe instances in ``queryset`` to
        ABGESCHLOSSEN.
        """
        self._change_status(request, queryset, str(_models.Ausgabe.Status.ABGESCHLOSSEN))

    @staticmethod
    def has_moveto_brochure_permission(request: HttpRequest) -> bool:
        """
        Check that the request's user has permission to add Brochure objects
        and permission to delete Ausgabe objects.
        """
        # NOTE: This method is called by admin.checks._check_action_permission_methods
        perms = [
            "%s.%s" % (opts.app_label, get_permission_codename(name, opts))
            for name, opts in [('delete', _models.Ausgabe._meta), ('add', _models.BaseBrochure._meta)]
        ]
        # noinspection PyUnresolvedReferences
        return request.user.has_perms(perms)

    def _get_changelist_link_relations(self) -> list:
        return [
            (_models.Artikel, 'ausgabe', 'Artikel'),
            (_models.Brochure, 'ausgabe', 'Broschüren'),
            (_models.Kalender, 'ausgabe', 'Programmhefte'),
            (_models.Katalog, 'ausgabe', 'Warenkataloge'),
        ]


@admin.register(_models.Autor, site=miz_site)
class AutorAdmin(MIZModelAdmin):
    class MagazinInLine(BaseTabularInline):
        model = _models.Autor.magazin.through
        verbose_model = _models.Magazin
        extra = 1

    class URLInLine(BaseTabularInline):
        model = _models.AutorURL

    actions = [_actions.merge_records, _actions.summarize]
    form = _forms.AutorForm
    index_category = 'Stammdaten'
    inlines = [URLInLine, MagazinInLine]
    list_display = ['autor_name', 'person', 'kuerzel', 'magazin_string']
    list_select_related = ['person']
    search_form_kwargs = {'fields': ['magazin', 'person']}
    ordering = ['_name']
    require_confirmation = True

    @display(description="Autor", ordering="_name")
    def autor_name(self, obj: _models.Autor) -> str:
        return obj._name

    @display(description="Magazin(e)", ordering="magazin_list")
    def magazin_string(self, obj: _models.Autor) -> str:
        # noinspection PyUnresolvedReferences
        # (added by annotations)
        return obj.magazin_list or self.get_empty_value_display()


@admin.register(_models.Artikel, site=miz_site)
class ArtikelAdmin(MIZModelAdmin):
    class GenreInLine(BaseGenreInline):
        model = _models.Artikel.genre.through

    class SchlagwortInLine(BaseSchlagwortInline):
        model = _models.Artikel.schlagwort.through

    class PersonInLine(BaseTabularInline):
        model = _models.Artikel.person.through
        verbose_model = _models.Person

    class AutorInLine(BaseTabularInline):
        model = _models.Artikel.autor.through
        verbose_model = _models.Autor

    class MusikerInLine(BaseTabularInline):
        model = _models.Artikel.musiker.through
        verbose_model = _models.Musiker
        tabular_autocomplete = ['musiker']

    class BandInLine(BaseTabularInline):
        model = _models.Artikel.band.through
        verbose_model = _models.Band
        tabular_autocomplete = ['band']

    class OrtInLine(BaseTabularInline):
        model = _models.Artikel.ort.through
        verbose_model = _models.Ort

    class SpielortInLine(BaseTabularInline):
        model = _models.Artikel.spielort.through
        verbose_model = _models.Spielort
        tabular_autocomplete = ['spielort']

    class VeranstaltungInLine(BaseTabularInline):
        model = _models.Artikel.veranstaltung.through
        verbose_model = _models.Veranstaltung
        tabular_autocomplete = ['veranstaltung']

    actions = [_actions.merge_records, _actions.summarize]
    form = _forms.ArtikelForm
    index_category = 'Archivgut'
    save_on_top = True
    list_select_related = ['ausgabe', 'ausgabe__magazin']
    ordering = [
        'ausgabe__magazin__magazin_name', 'ausgabe___name', 'seite', 'schlagzeile']

    fields = [
        ('ausgabe__magazin', 'ausgabe'), 'schlagzeile', ('seite', 'seitenumfang'),
        'zusammenfassung', 'beschreibung', 'bemerkungen'
    ]
    inlines = [
        AutorInLine, MusikerInLine, BandInLine, SchlagwortInLine, GenreInLine,
        OrtInLine, SpielortInLine, VeranstaltungInLine, PersonInLine
    ]
    list_display = [
        'schlagzeile', 'zusammenfassung_string', 'seite', 'schlagwort_string',
        'ausgabe_name', 'artikel_magazin', 'kuenstler_list'
    ]
    search_form_kwargs = {
        'fields': [
            'ausgabe__magazin', 'ausgabe', 'autor', 'musiker', 'band',
            'schlagwort', 'genre', 'ort', 'spielort', 'veranstaltung', 'person',
            'seite__range'
        ],
        'forwards': {'ausgabe': 'ausgabe__magazin'},
        'tabular': ['ausgabe', 'musiker', 'band', 'spielort', 'veranstaltung']
    }

    @display(description="Ausgabe", ordering="ausgabe___name")
    def ausgabe_name(self, obj: _models.Artikel) -> str:
        return obj.ausgabe._name

    @display(description="Zusammenfassung", ordering="zusammenfassung")
    def zusammenfassung_string(self, obj: _models.Artikel) -> str:
        if not obj.zusammenfassung:
            return self.get_empty_value_display()
        return concat_limit(obj.zusammenfassung.split(), sep=" ", width=100)

    @display(description="Magazin", ordering="ausgabe__magazin__magazin_name")
    def artikel_magazin(self, obj: _models.Artikel) -> str:
        return obj.ausgabe.magazin.magazin_name

    @display(description="Schlagwörter", ordering="schlagwort_list")
    def schlagwort_string(self, obj: _models.Artikel) -> str:
        # noinspection PyUnresolvedReferences
        # (added by annotations)
        return obj.schlagwort_list or self.get_empty_value_display()

    @display(description="Künstler")
    def kuenstler_list(self, obj: _models.Artikel) -> str:
        # noinspection PyUnresolvedReferences
        # (added by annotations)
        return obj.kuenstler_list or self.get_empty_value_display()


@admin.register(_models.Band, site=miz_site)
class BandAdmin(MIZModelAdmin):
    class GenreInLine(BaseGenreInline):
        model = _models.Band.genre.through

    class MusikerInLine(BaseTabularInline):
        model = _models.Band.musiker.through
        verbose_name = 'Band-Mitglied'
        verbose_name_plural = 'Band-Mitglieder'
        tabular_autocomplete = ['musiker']

    class AliasInLine(BaseAliasInline):
        model = _models.BandAlias

    class OrtInLine(BaseOrtInLine):
        model = _models.Band.orte.through

    class URLInLine(BaseTabularInline):
        model = _models.BandURL

    actions = [_actions.merge_records, _actions.summarize]
    form = _forms.BandForm
    index_category = 'Stammdaten'
    inlines = [URLInLine, GenreInLine, AliasInLine, MusikerInLine, OrtInLine]
    list_display = ['band_name', 'genre_string', 'musiker_string', 'orte_string']
    save_on_top = True
    ordering = ['band_name']
    require_confirmation = True

    search_form_kwargs = {
        'fields': ['musiker', 'genre', 'orte__land', 'orte'],
        'labels': {'musiker': 'Mitglied'},
        'tabular': ['musiker']
    }

    @display(description="Genres", ordering="genre_list")
    def genre_string(self, obj: _models.Band) -> str:
        # noinspection PyUnresolvedReferences
        # (added by annotations)
        return obj.genre_list or self.get_empty_value_display()

    @display(description="Mitglieder", ordering="musiker_list")
    def musiker_string(self, obj: _models.Band) -> str:
        # noinspection PyUnresolvedReferences
        # (added by annotations)
        return obj.musiker_list or self.get_empty_value_display()

    @display(description="Aliase", ordering="alias_list")
    def alias_string(self, obj: _models.Band) -> str:
        # noinspection PyUnresolvedReferences
        # (added by annotations)
        return obj.alias_list or self.get_empty_value_display()

    @display(description="Orte", ordering="orte_list")
    def orte_string(self, obj: _models.Band) -> str:
        # noinspection PyUnresolvedReferences
        # (added by annotations)
        return obj.orte_list or self.get_empty_value_display()


@admin.register(_models.Plakat, site=miz_site)
class PlakatAdmin(MIZModelAdmin):
    class GenreInLine(BaseGenreInline):
        model = _models.Plakat.genre.through

    class SchlagwortInLine(BaseSchlagwortInline):
        model = _models.Plakat.schlagwort.through

    class PersonInLine(BaseTabularInline):
        model = _models.Plakat.person.through
        verbose_model = _models.Person

    class MusikerInLine(BaseTabularInline):
        model = _models.Plakat.musiker.through
        verbose_model = _models.Musiker
        tabular_autocomplete = ['musiker']

    class BandInLine(BaseTabularInline):
        model = _models.Plakat.band.through
        verbose_model = _models.Band
        tabular_autocomplete = ['band']

    class OrtInLine(BaseTabularInline):
        model = _models.Plakat.ort.through
        verbose_model = _models.Ort

    class SpielortInLine(BaseTabularInline):
        model = _models.Plakat.spielort.through
        verbose_model = _models.Spielort
        tabular_autocomplete = ['veranstaltung']

    class VeranstaltungInLine(BaseTabularInline):
        model = _models.Plakat.veranstaltung.through
        verbose_model = _models.Veranstaltung
        tabular_autocomplete = ['veranstaltung']

    actions = [_actions.merge_records, _actions.change_bestand, _actions.summarize]
    collapse_all = True
    form = _forms.PlakatForm
    index_category = 'Archivgut'
    list_display = ['titel', 'plakat_id', 'size', 'datum_localized', 'veranstaltung_string']
    readonly_fields = ['plakat_id']
    save_on_top = True
    ordering = ['titel', 'datum']
    fields = [
        'titel', 'plakat_id', 'size', 'datum', 'reihe', 'copy_related',
        'beschreibung', 'bemerkungen'
    ]

    inlines = [
        SchlagwortInLine, GenreInLine, MusikerInLine, BandInLine,
        OrtInLine, SpielortInLine, VeranstaltungInLine,
        PersonInLine, BestandInLine
    ]
    search_form_kwargs = {
        'fields': [
            'musiker', 'band', 'schlagwort', 'genre', 'ort', 'spielort',
            'veranstaltung', 'person', 'reihe', 'datum__range', 'signatur__contains'
        ],
        'labels': {'reihe': 'Bildreihe'},
        'tabular': ['musiker', 'band', 'spielort', 'veranstaltung']
    }

    @display(description="Datum", ordering="datum")
    def datum_localized(self, obj: _models.Plakat) -> str:
        return obj.datum.localize()

    @display(description="Veranstaltungen", ordering="veranstaltung_list")
    def veranstaltung_string(self, obj: _models.Plakat) -> str:
        # noinspection PyUnresolvedReferences
        # (added by annotations)
        return obj.veranstaltung_list or self.get_empty_value_display()

    def get_fields(self, request: HttpRequest, obj: Optional[_models.Plakat] = None) -> List[str]:
        """
        Remove the 'copy_related' formfield, if the user does not have change
        permissions on the object.
        """
        fields = super().get_fields(request, obj)
        if not self.has_change_permission(request, obj):
            return [f for f in fields if f != 'copy_related']
        return fields

    def save_related(
            self,
            request: HttpRequest,
            form: ModelForm,
            formsets: List[BaseInlineFormSet],
            change: bool
    ) -> None:
        super().save_related(request, form, formsets, change)
        self._copy_related(request, form.instance)

    @staticmethod
    def _copy_related(request: HttpRequest, obj: _models.Plakat) -> None:
        """Copy Band and Musiker instances of Veranstaltung to this object."""
        if 'copy_related' in request.POST:
            copy_related_set(
                request, obj, 'veranstaltung__band', 'veranstaltung__musiker'
            )

    @display(description="Plakat ID", ordering="id")
    def plakat_id(self, obj: _models.Plakat) -> str:
        """ID of this instance, with a prefixed 'P' and padded with zeros."""
        if not obj.pk:
            return self.get_empty_value_display()
        return "P" + str(obj.pk).zfill(6)


@admin.register(_models.Buch, site=miz_site)
class BuchAdmin(MIZModelAdmin):
    class GenreInLine(BaseGenreInline):
        model = _models.Buch.genre.through

    class SchlagwortInLine(BaseSchlagwortInline):
        model = _models.Buch.schlagwort.through

    class PersonInLine(BaseTabularInline):
        model = _models.Buch.person.through
        verbose_model = _models.Person

    class AutorInLine(BaseTabularInline):
        model = _models.Buch.autor.through
        verbose_model = _models.Autor

    class MusikerInLine(BaseTabularInline):
        model = _models.Buch.musiker.through
        verbose_model = _models.Musiker
        tabular_autocomplete = ['musiker']

    class BandInLine(BaseTabularInline):
        model = _models.Buch.band.through
        verbose_model = _models.Band
        tabular_autocomplete = ['band']

    class OrtInLine(BaseTabularInline):
        model = _models.Buch.ort.through
        verbose_model = _models.Ort

    class SpielortInLine(BaseTabularInline):
        model = _models.Buch.spielort.through
        verbose_model = _models.Spielort
        tabular_autocomplete = ['veranstaltung']

    class VeranstaltungInLine(BaseTabularInline):
        model = _models.Buch.veranstaltung.through
        verbose_model = _models.Veranstaltung
        tabular_autocomplete = ['veranstaltung']

    class HerausgeberInLine(BaseTabularInline):
        model = _models.Buch.herausgeber.through
        verbose_model = _models.Herausgeber

    class VerlagInLine(BaseTabularInline):
        model = _models.Buch.verlag.through
        verbose_model = _models.Verlag

    actions = [_actions.merge_records, _actions.change_bestand, _actions.summarize]
    collapse_all = True
    changelist_link_labels = {'buch': 'Aufsätze'}
    form = _forms.BuchForm
    index_category = 'Archivgut'
    save_on_top = True
    ordering = ['titel']

    fieldsets = [
        (None, {
            'fields': [
                'titel', 'seitenumfang', 'jahr', 'auflage', 'schriftenreihe',
                ('buchband', 'is_buchband'), 'ISBN', 'EAN', 'sprache',
                'beschreibung', 'bemerkungen'
            ]
        }),
        ('Original Angaben (bei Übersetzung)', {
            'fields': ['titel_orig', 'jahr_orig'],
            'description': "Angaben zum Original eines übersetzten Buches.",
            'classes': ['collapse', 'collapsed'],
        }),
    ]
    inlines = [
        AutorInLine, MusikerInLine, BandInLine, SchlagwortInLine, GenreInLine,
        OrtInLine, SpielortInLine, VeranstaltungInLine,
        PersonInLine, HerausgeberInLine, VerlagInLine, BestandInLine
    ]
    list_display = [
        'titel', 'seitenumfang', 'autoren_string', 'kuenstler_list',
        'schlagwort_string', 'genre_string'
    ]
    search_form_kwargs = {
        'fields': [
            'autor', 'musiker', 'band', 'schlagwort', 'genre', 'ort',
            'spielort', 'veranstaltung', 'person', 'herausgeber', 'verlag',
            'schriftenreihe', 'buchband', 'jahr', 'ISBN', 'EAN'
        ],
        'tabular': ['musiker', 'band', 'spielort', 'veranstaltung'],
        # 'autor' help_text refers to quick item creation which is not allowed
        # in search forms - disable the help_text.
        'help_texts': {'autor': None}
    }

    @display(description="Autoren", ordering="autor_list")
    def autoren_string(self, obj: _models.Buch) -> str:
        # noinspection PyUnresolvedReferences
        # (added by annotations)
        return obj.autor_list or self.get_empty_value_display()

    @display(description="Schlagwörter", ordering="schlagwort_list")
    def schlagwort_string(self, obj: _models.Buch) -> str:
        # noinspection PyUnresolvedReferences
        # (added by annotations)
        return obj.schlagwort_list or self.get_empty_value_display()

    @display(description="Genres", ordering="genre_list")
    def genre_string(self, obj: _models.Buch) -> str:
        # noinspection PyUnresolvedReferences
        # (added by annotations)
        return obj.genre_list or self.get_empty_value_display()

    @display(description="Künstler")
    def kuenstler_list(self, obj: _models.Buch) -> str:
        # noinspection PyUnresolvedReferences
        # (added by annotations)
        return obj.kuenstler_list or self.get_empty_value_display()


@admin.register(_models.Dokument, site=miz_site)
class DokumentAdmin(MIZModelAdmin):
    actions = [_actions.merge_records, _actions.change_bestand, _actions.summarize]
    index_category = 'Archivgut'
    inlines = [BestandInLine]
    superuser_only = True
    ordering = ['titel']


@admin.register(_models.Genre, site=miz_site)
class GenreAdmin(MIZModelAdmin):
    class AliasInLine(BaseAliasInline):
        model = _models.GenreAlias

    actions = [_actions.merge_records, _actions.replace]
    index_category = 'Stammdaten'
    inlines = [AliasInLine]
    list_display = ['genre', 'alias_string']
    ordering = ['genre']
    # Need to define search_fields to have the template render the default
    # search bar. Note that the fields declared here do not matter, as the
    # search will be a postgres text search on the model's SearchVectorField.
    search_fields = ['__ANY__']
    require_confirmation = True

    @display(description="Aliase")
    def alias_string(self, obj: _models.Genre) -> str:
        # noinspection PyUnresolvedReferences
        # (added by annotations)
        return obj.alias_list or self.get_empty_value_display()

    def _get_changelist_link_relations(self) -> list:
        return [
            (_models.Musiker, 'genre', None), (_models.Band, 'genre', None),
            (_models.Magazin, 'genre', None), (_models.Artikel, 'genre', None),
            (_models.Buch, 'genre', None), (_models.Audio, 'genre', None),
            (_models.Plakat, 'genre', None), (_models.Dokument, 'genre', None),
            (_models.Memorabilien, 'genre', None), (_models.Technik, 'genre', None),
            (_models.Veranstaltung, 'genre', None), (_models.Video, 'genre', None),
            (_models.Datei, 'genre', None), (_models.Brochure, 'genre', None),
            (_models.Kalender, 'genre', None), (_models.Katalog, 'genre', None),
            (_models.Foto, 'genre', None)
        ]


@admin.register(_models.Magazin, site=miz_site)
class MagazinAdmin(MIZModelAdmin):
    class URLInLine(BaseTabularInline):
        model = _models.MagazinURL

    class VerlagInLine(BaseTabularInline):
        model = _models.Magazin.verlag.through
        verbose_model = _models.Verlag

    class HerausgeberInLine(BaseTabularInline):
        model = _models.Magazin.herausgeber.through
        verbose_model = _models.Herausgeber

    class GenreInLine(BaseGenreInline):
        model = _models.Magazin.genre.through

    class OrtInLine(BaseOrtInLine):
        model = _models.Magazin.orte.through

    actions = [_actions.merge_records, _actions.summarize]
    index_category = 'Stammdaten'
    inlines = [URLInLine, GenreInLine, VerlagInLine, HerausgeberInLine, OrtInLine]
    list_display = ['magazin_name', 'short_beschreibung', 'orte_string', 'anz_ausgaben']
    ordering = ['magazin_name']
    require_confirmation = True

    search_form_kwargs = {
        'fields': ['verlag', 'herausgeber', 'orte', 'genre', 'issn', 'fanzine'],
    }

    @display(description="Anz. Ausgaben", ordering="anz_ausgaben")
    def anz_ausgaben(self, obj: _models.Magazin) -> int:
        # noinspection PyUnresolvedReferences
        # (added by annotations)
        return obj.anz_ausgaben

    @display(description="Orte", ordering="orte_list")
    def orte_string(self, obj: _models.Magazin) -> str:
        # noinspection PyUnresolvedReferences
        # (added by annotations)
        return obj.orte_list or self.get_empty_value_display()

    @display(description="Beschreibung", ordering="beschreibung")
    def short_beschreibung(self, obj: _models.Magazin) -> str:
        return concat_limit(obj.beschreibung.split(), width=150, sep=" ")

    def get_exclude(self, request: HttpRequest, obj: Optional[_models.Magazin] = None) -> List[str]:
        """
        Exclude 'ausgaben_merkmal' from the add/change page if the current
        user is not a superuser.
        """
        exclude = super().get_exclude(request, obj) or []
        # noinspection PyUnresolvedReferences
        if not request.user.is_superuser:
            exclude = list(exclude)  # Copy the iterable.
            exclude.append('ausgaben_merkmal')
        return exclude


@admin.register(_models.Memorabilien, site=miz_site)
class MemoAdmin(MIZModelAdmin):
    actions = [_actions.merge_records, _actions.change_bestand, _actions.summarize]
    index_category = 'Archivgut'
    inlines = [BestandInLine]
    superuser_only = True
    ordering = ['titel']


@admin.register(_models.Musiker, site=miz_site)
class MusikerAdmin(MIZModelAdmin):
    class GenreInLine(BaseGenreInline):
        model = _models.Musiker.genre.through

    class BandInLine(BaseTabularInline):
        model = _models.Band.musiker.through
        verbose_name_plural = 'Ist Mitglied in'
        verbose_name = 'Band'
        tabular_autocomplete = ['band']

    class AliasInLine(BaseAliasInline):
        model = _models.MusikerAlias

    class InstrInLine(BaseTabularInline):
        model = _models.Musiker.instrument.through
        verbose_name_plural = 'Spielt Instrument'
        verbose_name = 'Instrument'

    class OrtInLine(BaseOrtInLine):
        model = _models.Musiker.orte.through

    class URLInLine(BaseTabularInline):
        model = _models.MusikerURL

    actions = [_actions.merge_records, _actions.summarize]
    form = _forms.MusikerForm
    fields = ['kuenstler_name', 'person', 'beschreibung', 'bemerkungen']
    index_category = 'Stammdaten'
    inlines = [URLInLine, GenreInLine, AliasInLine, BandInLine, OrtInLine, InstrInLine]
    list_display = ['kuenstler_name', 'genre_string', 'band_string', 'orte_string']
    save_on_top = True
    search_form_kwargs = {'fields': ['person', 'genre', 'instrument', 'orte__land', 'orte']}
    ordering = ['kuenstler_name']
    require_confirmation = True

    @display(description="Bands", ordering="band_list")
    def band_string(self, obj: _models.Musiker) -> str:
        # noinspection PyUnresolvedReferences
        # (added by annotations)
        return obj.band_list or self.get_empty_value_display()

    @display(description="Genres", ordering="genre_list")
    def genre_string(self, obj: _models.Musiker) -> str:
        # noinspection PyUnresolvedReferences
        # (added by annotations)
        return obj.genre_list or self.get_empty_value_display()

    @display(description="Orte", ordering="orte_list")
    def orte_string(self, obj: _models.Musiker) -> str:
        # noinspection PyUnresolvedReferences
        # (added by annotations)
        return obj.orte_list or self.get_empty_value_display()


@admin.register(_models.Person, site=miz_site)
class PersonAdmin(MIZModelAdmin):
    class OrtInLine(BaseOrtInLine):
        model = _models.Person.orte.through

    class URLInLine(BaseTabularInline):
        model = _models.PersonURL

    actions = [_actions.merge_records, _actions.summarize]
    index_category = 'Stammdaten'
    inlines = [URLInLine, OrtInLine]
    list_display = ('vorname', 'nachname', 'orte_string', 'is_musiker', 'is_autor')
    list_display_links = ['vorname', 'nachname']
    ordering = ['nachname', 'vorname']
    form = _forms.PersonForm
    require_confirmation = True

    fieldsets = [
        (None, {
            'fields': ['vorname', 'nachname', 'beschreibung', 'bemerkungen'],
        }),
        ('Gemeinsame Normdatei', {
            'fields': ['gnd_id', 'gnd_name', 'dnb_url'],
            'classes': ['collapse', 'collapsed'],
        })
    ]

    search_form_kwargs = {
        'fields': ['orte', 'orte__land', 'orte__bland', 'gnd_id'],
        'forwards': {'orte__bland': 'orte__land'}
    }

    @display(description="Ist Musiker", boolean=True)
    def is_musiker(self, obj: _models.Person) -> bool:
        # noinspection PyUnresolvedReferences
        # (added by annotations)
        return obj.is_musiker

    @display(description="Ist Autor", boolean=True)
    def is_autor(self, obj: _models.Person) -> bool:
        # noinspection PyUnresolvedReferences
        # (added by annotations)
        return obj.is_autor

    @display(description="Orte", ordering="orte_list")
    def orte_string(self, obj: _models.Person) -> str:
        # noinspection PyUnresolvedReferences
        # (added by annotations)
        return obj.orte_list or self.get_empty_value_display()


@admin.register(_models.Schlagwort, site=miz_site)
class SchlagwortAdmin(MIZModelAdmin):
    class AliasInLine(BaseAliasInline):
        model = _models.SchlagwortAlias
        extra = 1

    actions = [_actions.merge_records, _actions.replace]
    index_category = 'Stammdaten'
    inlines = [AliasInLine]
    list_display = ['schlagwort', 'alias_string']
    ordering = ['schlagwort']
    # Need to define search_fields to have the template render the default
    # search bar. Note that the fields declared here do not matter, as the
    # search will be a postgres text search on the model's SearchVectorField.
    search_fields = ['__ANY__']
    require_confirmation = True

    @display(description="Aliase", ordering="alias_list")
    def alias_string(self, obj: _models.Schlagwort) -> str:
        # noinspection PyUnresolvedReferences
        # (added by annotations)
        return obj.alias_list or self.get_empty_value_display()


@admin.register(_models.Spielort, site=miz_site)
class SpielortAdmin(MIZModelAdmin):
    class AliasInLine(BaseAliasInline):
        model = _models.SpielortAlias

    class URLInLine(BaseTabularInline):
        model = _models.SpielortURL

    list_display = ['name', 'ort']
    inlines = [URLInLine, AliasInLine]
    search_form_kwargs = {'fields': ['ort', 'ort__land']}
    ordering = ['name', 'ort']
    list_select_related = ['ort']
    require_confirmation = True


@admin.register(_models.Technik, site=miz_site)
class TechnikAdmin(MIZModelAdmin):
    actions = [_actions.merge_records, _actions.change_bestand, _actions.summarize]
    index_category = 'Archivgut'
    inlines = [BestandInLine]
    superuser_only = True
    ordering = ['titel']


@admin.register(_models.Veranstaltung, site=miz_site)
class VeranstaltungAdmin(MIZModelAdmin):
    class GenreInLine(BaseGenreInline):
        model = _models.Veranstaltung.genre.through

    class BandInLine(BaseTabularInline):
        model = _models.Veranstaltung.band.through
        verbose_model = _models.Band
        tabular_autocomplete = ['band']

    class PersonInLine(BaseTabularInline):
        model = _models.Veranstaltung.person.through
        verbose_model = _models.Person

    class SchlagwortInLine(BaseSchlagwortInline):
        model = _models.Veranstaltung.schlagwort.through

    class MusikerInLine(BaseTabularInline):
        model = _models.Veranstaltung.musiker.through
        verbose_model = _models.Musiker
        tabular_autocomplete = ['musiker']

    class AliasInLine(BaseAliasInline):
        model = _models.VeranstaltungAlias

    class URLInLine(BaseTabularInline):
        model = _models.VeranstaltungURL

    collapse_all = True
    inlines = [
        URLInLine, AliasInLine, MusikerInLine, BandInLine, SchlagwortInLine,
        GenreInLine, PersonInLine
    ]
    list_display = ['name', 'datum_localized', 'spielort', 'kuenstler_list']
    save_on_top = True
    ordering = ['name', 'spielort', 'datum']
    tabular_autocomplete = ['spielort']
    search_form_kwargs = {
        'fields': [
            'musiker', 'band', 'schlagwort', 'genre', 'person', 'spielort',
            'reihe', 'datum__range'
        ],
        'tabular': ['musiker', 'band'],
    }
    require_confirmation = True

    @display(description="Künstler")
    def kuenstler_list(self, obj: _models.Veranstaltung) -> str:
        # noinspection PyUnresolvedReferences
        # (added by annotations)
        return obj.kuenstler_list or self.get_empty_value_display()

    @display(description="Datum", ordering="datum")
    def datum_localized(self, obj: _models.Veranstaltung) -> str:
        return obj.datum.localize()


@admin.register(_models.Verlag, site=miz_site)
class VerlagAdmin(MIZModelAdmin):
    list_display = ['verlag_name', 'sitz']
    search_form_kwargs = {
        'fields': ['sitz', 'sitz__land', 'sitz__bland'],
        'labels': {'sitz': 'Sitz'}
    }
    list_select_related = ['sitz']
    ordering = ['verlag_name', 'sitz']


@admin.register(_models.Video, site=miz_site)
class VideoAdmin(MIZModelAdmin):
    class GenreInLine(BaseGenreInline):
        model = _models.Video.genre.through

    class SchlagwortInLine(BaseSchlagwortInline):
        model = _models.Video.schlagwort.through

    class PersonInLine(BaseTabularInline):
        model = _models.Video.person.through
        verbose_model = _models.Person

    class MusikerInLine(BaseStackedInline):
        model = _models.Video.musiker.through
        extra = 0
        filter_horizontal = ['instrument']
        verbose_model = _models.Musiker
        fieldsets = [
            (None, {'fields': ['musiker']}),
            ("Instrumente", {'fields': ['instrument'], 'classes': ['collapse', 'collapsed']}),
        ]
        tabular_autocomplete = ['musiker']

    class BandInLine(BaseTabularInline):
        model = _models.Video.band.through
        verbose_model = _models.Band
        tabular_autocomplete = ['band']

    class OrtInLine(BaseTabularInline):
        model = _models.Video.ort.through
        verbose_model = _models.Ort

    class SpielortInLine(BaseTabularInline):
        model = _models.Video.spielort.through
        verbose_model = _models.Spielort
        tabular_autocomplete = ['veranstaltung']

    class VeranstaltungInLine(BaseTabularInline):
        model = _models.Video.veranstaltung.through
        verbose_model = _models.Veranstaltung
        tabular_autocomplete = ['veranstaltung']

    class AusgabeInLine(BaseAusgabeInline):
        model = _models.Ausgabe.video.through
        # Note that the tabular autocomplete widget for 'ausgabe' is created
        # by the AusgabeMagazinFieldForm of this inline class.

    class DateiInLine(BaseTabularInline):
        model = _m2m.m2m_datei_quelle
        fields = ['datei']
        verbose_model = _models.Datei

    actions = [_actions.merge_records, _actions.change_bestand, _actions.summarize]
    form = _forms.VideoForm
    index_category = 'Archivgut'
    collapse_all = True
    save_on_top = True
    list_display = ['titel', 'medium', 'kuenstler_list']
    ordering = ['titel']
    list_select_related = ['medium']

    inlines = [
        MusikerInLine, BandInLine,
        SchlagwortInLine, GenreInLine,
        OrtInLine, SpielortInLine, VeranstaltungInLine,
        PersonInLine, AusgabeInLine, DateiInLine, BestandInLine
    ]
    fieldsets = [
        (None, {
            'fields': [
                'titel', 'laufzeit', 'jahr', 'original', 'quelle', ('medium', 'medium_qty'),
                'beschreibung', 'bemerkungen'
            ]
        }),
        ('Discogs', {
            'fields': ['release_id', 'discogs_url'],
            'classes': ['collapse', 'collapsed']
        }),
    ]
    search_form_kwargs = {
        'fields': [
            'musiker', 'band', 'schlagwort', 'genre', 'ort', 'spielort',
            'veranstaltung', 'person', 'medium', 'release_id'
        ],
        'tabular': ['musiker', 'band', 'spielort', 'veranstaltung'],
    }

    @display(description="Künstler")
    def kuenstler_list(self, obj: _models.Video) -> str:
        # noinspection PyUnresolvedReferences
        # (added by annotations)
        return obj.kuenstler_list or self.get_empty_value_display()


@admin.register(_models.Bundesland, site=miz_site)
class BlandAdmin(MIZModelAdmin):
    list_display = ['bland_name', 'code', 'land']
    search_form_kwargs = {
        'fields': ['land'],
    }
    ordering = ['land', 'bland_name']


@admin.register(_models.Land, site=miz_site)
class LandAdmin(MIZModelAdmin):
    ordering = ['land_name']


@admin.register(_models.Ort, site=miz_site)
class OrtAdmin(MIZModelAdmin):
    fields = ['stadt', 'land', 'bland']  # put land before bland
    index_category = 'Stammdaten'
    list_display = ['stadt', 'bland', 'land']
    list_display_links = list_display
    search_form_kwargs = {'fields': ['land', 'bland'], 'forward': {'bland': 'land'}}
    ordering = ['land', 'bland', 'stadt']
    list_select_related = ['land', 'bland']
    require_confirmation = True

    def formfield_for_foreignkey(
            self, db_field: ModelField, request: HttpRequest, **kwargs: Any
    ) -> ChoiceField:
        if db_field == self.opts.get_field('bland'):
            # Limit the choices to the Land instance selected in 'land':
            kwargs['widget'] = make_widget(model=db_field.related_model, forward=['land'])
        return super().formfield_for_foreignkey(db_field, request, **kwargs)


@admin.register(_models.Bestand, site=miz_site)
class BestandAdmin(MIZModelAdmin):
    readonly_fields = [
        'audio', 'ausgabe', 'brochure', 'buch', 'dokument', 'foto',
        'memorabilien', 'plakat', 'technik', 'video'
    ]
    list_display = ['signatur', 'bestand_class', 'bestand_link', 'lagerort', 'provenienz']
    list_select_related = ['lagerort', 'provenienz__geber', 'printmedia']
    search_form_kwargs = {'fields': ['lagerort', 'provenienz', 'signatur']}
    superuser_only = True
    require_confirmation = True

    def get_changelist(self, request: HttpRequest, **kwargs: Any) -> Type[BestandChangeList]:
        return BestandChangeList

    def cache_bestand_data(
            self,
            request: HttpRequest,
            result_list: QuerySet,
            bestand_fields: list
    ) -> None:
        """
        Use the changelist's result_list queryset to cache the data needed for
        the list display items 'bestand_class' and 'bestand_link'.

        Args:
            request (HttpRequest): the request for the changelist page
            result_list (QuerySet): result_list queryset for the results page
            bestand_fields (list): list of the ForeignKey fields of the Bestand
              model that reference models of archive objects (i.e. Ausgabe,
              Audio, etc.)
        """
        field_names = [f.name for f in bestand_fields]

        self._cache = {}
        for obj in result_list.select_related(*field_names):
            relation_field = None
            for field in bestand_fields:
                if getattr(obj, field.name) is not None:
                    relation_field = field
                    break
            if not relation_field:
                continue
            # noinspection PyUnresolvedReferences
            self._cache[obj.pk] = {
                'bestand_class': relation_field.related_model._meta.verbose_name,
                'bestand_link': get_obj_link(
                    getattr(obj, relation_field.name), request.user, blank=True
                )
            }

    @display(description="Art")
    def bestand_class(self, obj: _models.Bestand) -> str:
        try:
            return self._cache[obj.pk]['bestand_class']
        except KeyError:
            return ''

    @display(description="Links")
    def bestand_link(self, obj: _models.Bestand) -> Union[SafeText, str]:
        try:
            return self._cache[obj.pk]['bestand_link']
        except KeyError:
            return ''

    def _check_search_form_fields(self, **kwargs: Any) -> list:
        # Ignore the search form fields check for BestandAdmin.
        # The check warns when a relation is missing from the search form, but
        # BestandAdmin deliberately excludes most of the relations from the
        # search form.
        return []


@admin.register(_models.Datei, site=miz_site)
class DateiAdmin(MIZModelAdmin):
    class GenreInLine(BaseGenreInline):
        model = _models.Datei.genre.through

    class SchlagwortInLine(BaseSchlagwortInline):
        model = _models.Datei.schlagwort.through

    class PersonInLine(BaseTabularInline):
        model = _models.Datei.person.through
        verbose_model = _models.Person

    class MusikerInLine(BaseStackedInline):
        model = _models.Datei.musiker.through
        extra = 0
        filter_horizontal = ['instrument']
        verbose_model = _models.Musiker
        fieldsets = [
            (None, {'fields': ['musiker']}),
            ("Instrumente", {'fields': ['instrument'], 'classes': ['collapse', 'collapsed']}),
        ]
        tabular_autocomplete = ['musiker']

    class BandInLine(BaseTabularInline):
        model = _models.Datei.band.through
        verbose_model = _models.Band
        tabular_autocomplete = ['band']

    class OrtInLine(BaseTabularInline):
        model = _models.Datei.ort.through
        verbose_model = _models.Ort

    class SpielortInLine(BaseTabularInline):
        model = _models.Datei.spielort.through
        verbose_model = _models.Spielort
        tabular_autocomplete = ['veranstaltung']

    class VeranstaltungInLine(BaseTabularInline):
        model = _models.Datei.veranstaltung.through
        verbose_model = _models.Veranstaltung
        tabular_autocomplete = ['veranstaltung']

    class QuelleInLine(BaseStackedInline):
        model = _m2m.m2m_datei_quelle
        extra = 0
        description = 'Verweise auf das Herkunfts-Medium (Tonträger, Videoband, etc.) dieser Datei.'

    actions = [_actions.merge_records, _actions.summarize]
    collapse_all = True
    index_category = 'Archivgut'
    save_on_top = True
    superuser_only = True
    ordering = ['titel']

    inlines = [
        QuelleInLine, GenreInLine, SchlagwortInLine,
        MusikerInLine, BandInLine,
        OrtInLine, SpielortInLine, VeranstaltungInLine,
        PersonInLine,
    ]
    fieldsets = [
        (None, {'fields': ['titel', 'media_typ', 'datei_pfad', 'provenienz']}),
        ('Allgemeine Beschreibung', {'fields': ['beschreibung', 'bemerkungen']}),
    ]


@admin.register(_models.Instrument, site=miz_site)
class InstrumentAdmin(MIZModelAdmin):
    list_display = ['instrument', 'kuerzel']
    ordering = ['instrument']
    require_confirmation = True


@admin.register(_models.Herausgeber, site=miz_site)
class HerausgeberAdmin(MIZModelAdmin):
    ordering = ['herausgeber']
    require_confirmation = True


# TODO: hide Brochure models once PrintMedia was properly adopted
class BaseBrochureAdmin(MIZModelAdmin):
    class GenreInLine(BaseGenreInline):
        model = _models.BaseBrochure.genre.through

    class JahrInLine(BaseTabularInline):
        model = _models.BrochureYear

    class URLInLine(BaseTabularInline):
        model = _models.BrochureURL

    actions = [_actions.merge_records, _actions.change_bestand]
    form = _forms.BrochureForm
    index_category = 'Archivgut'
    inlines = [URLInLine, JahrInLine, GenreInLine, BestandInLine]
    list_display = ['titel', 'zusammenfassung', 'jahr_list']
    search_form_kwargs = {
        'fields': ['ausgabe__magazin', 'ausgabe', 'genre', 'jahre__jahr__range'],
        'forwards': {'ausgabe': 'ausgabe__magazin'},
        'labels': {'jahre__jahr__range': 'Jahr'},
        'tabular': ['ausgabe']
    }

    def get_fieldsets(self, request: HttpRequest, obj: Optional[Model] = None) -> list:
        """Add a fieldset for (ausgabe, ausgabe__magazin)."""
        # TODO: why do this in get_fieldsets instead of declaring the fieldsets
        #  via fields attribute? fields = [(None, ...), ..., ('Beilage von Ausgabe', {...})]
        fieldsets = super().get_fieldsets(request, obj)
        # django default implementation adds at minimum:
        # [(None, {'fields': self.get_fields()})]
        # Check the default fieldset for (ausgabe, ausgabe__magazin).
        # 'ausgabe__magazin' is returned by get_fields() due to being a base
        # field of this ModelAdmin's form class.
        default_fieldset = dict(fieldsets).get(None, None)
        if not default_fieldset:  # pragma: no cover
            return fieldsets
        fields = default_fieldset['fields'].copy()
        ausgabe_fields = ('ausgabe__magazin', 'ausgabe')
        if all(f in fields for f in ausgabe_fields):
            for f in ausgabe_fields:
                fields.remove(f)
            fieldset = (
                'Beilage von Ausgabe', {
                    'fields': [ausgabe_fields],
                    'description': 'Geben Sie die Ausgabe an, der dieses Objekt beilag.'
                }
            )
            fieldsets.insert(1, fieldset)
            default_fieldset['fields'] = fields
        return fieldsets

    def get_queryset(self, request: HttpRequest) -> QuerySet:
        # Add the annotation necessary for the proper ordering:
        return super().get_queryset(request).annotate(jahr_min=Min('jahre__jahr')).order_by(
            'titel', 'jahr_min', 'zusammenfassung'
        )

    @display(description="Jahre", ordering="jahr_min")
    def jahr_list(self, obj: _models.BaseBrochure) -> str:
        # noinspection PyUnresolvedReferences
        # (added by annotations)
        return obj.jahr_list


@admin.register(_models.Brochure, site=miz_site)
class BrochureAdmin(BaseBrochureAdmin):
    class JahrInLine(BaseTabularInline):
        model = _models.BrochureYear

    class GenreInLine(BaseGenreInline):
        model = _models.BaseBrochure.genre.through

    class SchlagwortInLine(BaseSchlagwortInline):
        model = _models.Brochure.schlagwort.through

    class URLInLine(BaseTabularInline):
        model = _models.BrochureURL

    inlines = [URLInLine, JahrInLine, GenreInLine, SchlagwortInLine, BestandInLine]
    search_form_kwargs = {
        'fields': [
            'ausgabe__magazin', 'ausgabe', 'genre', 'schlagwort',
            'jahre__jahr__range'
        ],
        'forwards': {'ausgabe': 'ausgabe__magazin'},
        'labels': {'jahre__jahr__range': 'Jahr'},
        'tabular': ['ausgabe']
    }
    actions = [_actions.merge_records, _actions.change_bestand, _actions.summarize]


@admin.register(_models.Katalog, site=miz_site)
class KatalogAdmin(BaseBrochureAdmin):
    actions = [_actions.merge_records, _actions.change_bestand, _actions.summarize]
    list_display = ['titel', 'zusammenfassung', 'art', 'jahr_list']

    def get_fieldsets(self, *args: Any, **kwargs: Any) -> list:
        """
        Swap fieldset fields 'art' and 'zusammenfassung' without having to
        redeclare the entire fieldsets attribute.
        """
        # TODO: just declare the fieldsets attribute
        fieldsets = super().get_fieldsets(*args, **kwargs)
        default_fieldset = dict(fieldsets).get(None, None)
        if not default_fieldset:  # pragma: no cover
            return fieldsets
        fields = default_fieldset['fields'].copy()
        if all(f in fields for f in ('art', 'zusammenfassung')):
            art = fields.index('art')
            zusammenfassung = fields.index('zusammenfassung')
            fields[art], fields[zusammenfassung] = fields[zusammenfassung], fields[art]
            default_fieldset['fields'] = fields
        return fieldsets


@admin.register(_models.Kalender, site=miz_site)
class KalenderAdmin(BaseBrochureAdmin):
    class GenreInLine(BaseGenreInline):
        model = _models.BaseBrochure.genre.through

    class JahrInLine(BaseTabularInline):
        model = _models.BrochureYear

    class SpielortInLine(BaseTabularInline):
        model = _models.Kalender.spielort.through
        verbose_model = _models.Spielort
        tabular_autocomplete = ['spielort']

    class VeranstaltungInLine(BaseTabularInline):
        model = _models.Kalender.veranstaltung.through
        verbose_model = _models.Veranstaltung
        tabular_autocomplete = ['veranstaltung']

    class URLInLine(BaseTabularInline):
        model = _models.BrochureURL

    actions = [_actions.merge_records, _actions.change_bestand, _actions.summarize]
    inlines = [
        URLInLine, JahrInLine, GenreInLine, SpielortInLine,
        VeranstaltungInLine, BestandInLine]
    search_form_kwargs = {
        'fields': [
            'ausgabe__magazin', 'ausgabe', 'genre', 'spielort', 'veranstaltung',
            'jahre__jahr__range'
        ],
        'forwards': {'ausgabe': 'ausgabe__magazin'},
        'labels': {'jahre__jahr__range': 'Jahr'},
        'tabular': ['ausgabe', 'spielort', 'veranstaltung']
    }


@admin.register(_models.Foto, site=miz_site)
class FotoAdmin(MIZModelAdmin):
    class GenreInLine(BaseGenreInline):
        model = _models.Foto.genre.through

    class SchlagwortInLine(BaseSchlagwortInline):
        model = _models.Foto.schlagwort.through

    class PersonInLine(BaseTabularInline):
        model = _models.Foto.person.through
        verbose_model = _models.Person

    class MusikerInLine(BaseTabularInline):
        model = _models.Foto.musiker.through
        verbose_model = _models.Musiker
        tabular_autocomplete = ['musiker']

    class BandInLine(BaseTabularInline):
        model = _models.Foto.band.through
        verbose_model = _models.Band
        tabular_autocomplete = ['band']

    class OrtInLine(BaseTabularInline):
        model = _models.Foto.ort.through
        verbose_model = _models.Ort

    class SpielortInLine(BaseTabularInline):
        model = _models.Foto.spielort.through
        verbose_model = _models.Spielort
        tabular_autocomplete = ['veranstaltung']

    class VeranstaltungInLine(BaseTabularInline):
        model = _models.Foto.veranstaltung.through
        verbose_model = _models.Veranstaltung
        tabular_autocomplete = ['veranstaltung']

    actions = [_actions.merge_records, _actions.change_bestand, _actions.summarize]
    collapse_all = True
    form = _forms.FotoForm
    index_category = 'Archivgut'
    list_display = ['titel', 'foto_id', 'size', 'typ', 'datum_localized', 'schlagwort_list']
    readonly_fields = ['foto_id']
    save_on_top = True
    ordering = ['titel', 'datum']

    fields = [
        'titel', 'foto_id', 'size', 'typ', 'farbe', 'datum', 'reihe',
        'owner', 'beschreibung', 'bemerkungen'
    ]
    inlines = [
        SchlagwortInLine, GenreInLine, MusikerInLine, BandInLine,
        OrtInLine, SpielortInLine, VeranstaltungInLine,
        PersonInLine, BestandInLine
    ]
    search_form_kwargs = {
        'fields': [
            'musiker', 'band', 'schlagwort', 'genre', 'ort', 'spielort',
            'veranstaltung', 'person', 'reihe', 'datum__range'
        ],
        'labels': {'reihe': 'Bildreihe'},
        'tabular': ['musiker', 'band', 'spielort', 'veranstaltung'],
    }

    @display(description="Foto ID", ordering="id")
    def foto_id(self, obj: _models.Foto) -> str:
        """Return the id of the object, padded with zeros."""
        if not obj.pk:
            return self.get_empty_value_display()
        return str(obj.pk).zfill(6)

    @display(description="Datum", ordering="datum")
    def datum_localized(self, obj: _models.Foto) -> str:
        return obj.datum.localize()

    @display(description="Schlagwörter", ordering="schlagwort_list")
    def schlagwort_list(self, obj: _models.Foto) -> str:
        # noinspection PyUnresolvedReferences
        # (added by annotations)
        return obj.schlagwort_list or self.get_empty_value_display()


@admin.register(_models.Plattenfirma, site=miz_site)
class PlattenfirmaAdmin(MIZModelAdmin):
    search_fields = ['__ANY__']
    require_confirmation = True


@admin.register(
    _models.Monat, _models.Lagerort, _models.Geber, _models.Provenienz, _models.Schriftenreihe,
    _models.Bildreihe, _models.Veranstaltungsreihe, _models.VideoMedium, _models.AudioMedium,
    _models.PrintMediaType,
    site=miz_site
)
class HiddenFromIndex(MIZModelAdmin):
    search_fields = ['__ANY__']
    superuser_only = True
    require_confirmation = True


class AuthAdminMixin(object):
    """
    Add a model's class name to the human-readable name part of the 'permission'
    formfield choices to make the permissions more distinguishable from each
    other.

    By default, the choice's names contain the verbose_name of a model, which
    may not be unique enough to be able to differentiate between different
    permissions.
    """

    def formfield_for_manytomany(
            self, db_field: ManyToManyField,
            request: Optional[HttpRequest] = None,
            **kwargs: Any
    ) -> ChoiceField:
        """
        Get a form field for a ManyToManyField. If it is the formfield for
        Permissions, adjust the choices to include the models' class names.
        """
        formfield = super().formfield_for_manytomany(  # type: ignore[misc]
            db_field, request=request, **kwargs
        )
        if formfield.queryset.model == Permission:
            choices = []
            for perm in formfield.queryset:
                object_name = str(perm.content_type)
                # Check that the model_class that this content_type is
                # referencing exists.
                if perm.content_type.model_class():
                    object_name += " (%s)" % perm.content_type.model_class().__name__
                choices.append((
                    perm.pk,
                    "%s | %s | %s" % (perm.content_type.app_label, object_name, perm.name,)
                ))
            formfield.choices = choices
        return formfield


@admin.register(Group, site=miz_site)
class MIZGroupAdmin(AuthAdminMixin, GroupAdmin):
    pass


@admin.register(User, site=miz_site)
class MIZUserAdmin(AuthAdminMixin, UserAdmin):
    list_display = (
        'username', 'email', 'first_name', 'last_name', 'is_staff', 'is_active', 'activity'
    )

    def get_queryset(self, request: HttpRequest) -> QuerySet:
        queryset = super().get_queryset(request)
        # Note that the order_by and values calls are required:
        # see django docs expressions/#using-aggregates-within-a-subquery-expression
        recent_logs = LogEntry.objects.filter(
            user_id=OuterRef('id'),
            action_time__date__gt=datetime.now() - timedelta(days=32)
        ).order_by().values('user_id')
        subquery = Subquery(
            recent_logs.annotate(c=Count('*')).values('c'), output_field=IntegerField()
        )
        return queryset.annotate(activity=Coalesce(subquery, Value(0)))

    @display(description="Aktivität letzte 30 Tage", ordering="activity")
    def activity(self, user: User) -> int:
        """Return the total amount of the recent changes made by this user."""
        # noinspection PyUnresolvedReferences
        return user.activity or 0


@admin.register(LogEntry, site=miz_site)
class MIZLogEntryAdmin(MIZAdminSearchFormMixin, LogEntryAdmin):
    fields = (
        'action_time', 'user', 'content_type', 'object', 'object_id',
        'action_flag', 'change_message_verbose', 'change_message_raw'
    )
    readonly_fields = ('object', 'change_message_verbose', 'change_message_raw')

    list_display = (
        'action_time', 'user', 'action_message', 'content_type', 'object_link',
    )
    list_filter = ()
    search_form_kwargs = {
        'fields': ('user', 'content_type', 'action_flag'),
        'widgets': {
            'user': autocomplete.ModelSelect2(url='autocomplete_user'),
            'content_type': autocomplete.ModelSelect2(url='autocomplete_ct'),
        }
    }

    def object(self, obj: LogEntry) -> str:
        """Return the admin link to the log entry object."""
        return self.object_link(obj)

    @display(description="Änderungsmeldung")
    def change_message_verbose(self, obj: LogEntry) -> str:
        return obj.get_change_message()

    @display(description="Datenbank-Darstellung")
    def change_message_raw(self, obj: LogEntry) -> str:
<<<<<<< HEAD
        return obj.change_message
    change_message_raw.short_description = 'Datenbank-Darstellung'  # type: ignore[attr-defined]


@admin.register(_models.PrintMedia, site=miz_site)
class PrintMediaAdmin(MIZModelAdmin):
    class GenreInLine(BaseGenreInline):
        model = _models.PrintMedia.genre.through
    class SchlInLine(BaseSchlagwortInline):  # noqa
        model = _models.PrintMedia.schlagwort.through
    class JahrInLine(BaseTabularInline):  # noqa
        model = _models.PrintMediaYear
    class URLInLine(BaseTabularInline):  # noqa
        model = _models.PrintMediaURL
    class SpielortInLine(BaseTabularInline):  # noqa
        model = _models.PrintMedia.spielort.through
        verbose_model = _models.Spielort
        tabular_autocomplete = ['spielort']
    class VeranstaltungInLine(BaseTabularInline):  # noqa
        model = _models.PrintMedia.veranstaltung.through
        verbose_model = _models.Veranstaltung
        tabular_autocomplete = ['veranstaltung']

    actions = [_actions.merge_records, _actions.change_bestand]
    # form = _forms.BrochureForm
    index_category = 'Archivgut'
    inlines = [URLInLine, JahrInLine, GenreInLine, SchlInLine, SpielortInLine, VeranstaltungInLine, BestandInLine]
    list_display = ['titel', 'typ', 'zusammenfassung', 'jahr_string']
    fieldsets = [
        (None, {'fields': ['titel', 'typ', 'zusammenfassung']}),
        ('Anmerkungen', {'fields': ['anmerkungen'], 'classes': ['collapse', 'collapsed']})
    ]
    search_form_kwargs = {
        'fields': ['typ', 'genre', 'schlagwort', 'spielort', 'veranstaltung', 'jahre__jahr__range'],
        'labels': {'jahre__jahr__range': 'Jahr'},
        'tabular': ['spielort', 'veranstaltung']
    }

    def get_queryset(self, request: HttpRequest) -> QuerySet:
        # Add the annotation necessary for the proper ordering:
        return super().get_queryset(request).annotate(jahr_min=Min('jahre__jahr')).order_by(
            'titel', 'jahr_min', 'zusammenfassung'
        )

    def get_changelist_annotations(self) -> dict:
        return {
            'jahr_string': Func(
                ArrayAgg('jahre__jahr', distinct=True, ordering='jahre__jahr'),
                Value(', '), Value(self.get_empty_value_display()), function='array_to_string',
                output_field=CharField()
            ),
        }

    def jahr_string(self, obj: _models.BaseBrochure) -> str:
        return obj.jahr_string  # added by annotations  # noqa
    jahr_string.short_description = 'Jahre'  # type: ignore[attr-defined]  # noqa
    jahr_string.admin_order_field = 'jahr_min'  # type: ignore[attr-defined]  # noqa
=======
        return obj.change_message
>>>>>>> ed6fd482
<|MERGE_RESOLUTION|>--- conflicted
+++ resolved
@@ -1724,7 +1724,6 @@
 
     @display(description="Datenbank-Darstellung")
     def change_message_raw(self, obj: LogEntry) -> str:
-<<<<<<< HEAD
         return obj.change_message
     change_message_raw.short_description = 'Datenbank-Darstellung'  # type: ignore[attr-defined]
 
@@ -1781,7 +1780,4 @@
     def jahr_string(self, obj: _models.BaseBrochure) -> str:
         return obj.jahr_string  # added by annotations  # noqa
     jahr_string.short_description = 'Jahre'  # type: ignore[attr-defined]  # noqa
-    jahr_string.admin_order_field = 'jahr_min'  # type: ignore[attr-defined]  # noqa
-=======
-        return obj.change_message
->>>>>>> ed6fd482
+    jahr_string.admin_order_field = 'jahr_min'  # type: ignore[attr-defined]  # noqa