--- conflicted
+++ resolved
@@ -1,6 +1,5 @@
 # Changelog
 
-<<<<<<< HEAD
 ## [unreleased]
 
 ### Added
@@ -12,13 +11,12 @@
 - updated project dependencies
 - now includes Python 3.13 in tests and CI
 - tweaked help docs
-=======
+
 ## [0.22.1] - 2025-05-28
 
 ### Fixed
 
 - fixed wsgi.py settings `DJANGO_SETTINGS_MODULE` incorrectly
->>>>>>> 3f76b957
 
 ## [0.22.0] - 2025-05-27
 
