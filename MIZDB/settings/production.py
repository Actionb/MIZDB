--- conflicted
+++ resolved
@@ -1,36 +1,13 @@
 from .defaults import *  # noqa
 from .defaults import secrets
 
-<<<<<<< HEAD
-# Build paths inside the project like this: BASE_DIR / 'subdir'.
-# BASE_DIR/MIZDB project dir/settings dir/__file__
-BASE_DIR = Path(__file__).resolve().parent.parent.parent
-
-try:
-    with open(BASE_DIR / ".secrets" / ".allowedhosts") as f:
-        ALLOWED_HOSTS = f.readline().strip().split(",")
-except FileNotFoundError as e:
-    raise FileNotFoundError(
-        "No allowed hosts file found. Create a file called '.allowedhosts' "
-        "in the '.secrets' subdirectory that contains a list of allowed "
-        "host names.\n"
-        "HINT: run setup.sh"
-    ) from e
-=======
 ALLOWED_HOSTS = secrets["ALLOWED_HOSTS"].split(",")
->>>>>>> 7df8253c
 
 # SECURITY WARNING: don't run with debug turned on in production!
 DEBUG = False
 
-<<<<<<< HEAD
-# URL to the wiki.
-# That URL is displayed in the header on each admin page.
-# See: sites.MIZAdminSite.each_context
-WIKI_URL = os.environ.get("WIKI_URL", "/wiki/Hauptseite")
+DEBUG = True
 
-=======
->>>>>>> 7df8253c
 LOGGING = {
     "version": 1,
     "disable_existing_loggers": False,
