--- conflicted
+++ resolved
@@ -18,16 +18,11 @@
 # Base factory for the app's test data factories
 factory-boy
 
-<<<<<<< HEAD
 # Postgres Python
-psycopg2
-
-# Postgres Django SearchVectorField + Triggers
-django-tsvector-field
-=======
-# PostgreSQL Python
 psycopg2
 
 # HTTP library handling the SRU requests to the DNB
 requests
->>>>>>> a7dec539
+
+# Postgres Django SearchVectorField + Triggers
+django-tsvector-field