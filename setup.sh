--- conflicted
+++ resolved
@@ -1,32 +1,21 @@
 #!/bin/sh
-# Create secret files and the .env file for the docker container.
+# Create the .secret, and .env file for the docker container.
 #
 # Parameters read from the environment:
-<<<<<<< HEAD
 # 	DB_NAME         -- name of the database (defaults to mizdb)
 # 	DB_USER         -- user name of the database user (defaults to mizdb_user)
 # 	DB_HOST         -- host name of the database container (defaults to db)
 # 	DB_PORT         -- port of the database (defaults to 5432)
 #   DB_PASSWORD     -- database password (will ask if not set)
 #   ALLOWED_HOSTS   -- value for ALLOWED_HOSTS Django setting (will ask if not set)
-#   WIKI_URL        -- URL to the MIZDB WIKI
 #   MOUNT_POINT     -- mount point for the apache server (defaults to /miz)
 #   DATA_DIR        -- directory for the database data (defaults to /var/lib/mizdb/pgdata)
 #   BACKUP_DIR      -- directory for the database backups (defaults to /var/lib/mizdb/backups)
 #   LOG_DIR         -- directory for the log files (defaults to /var/log/mizdb)
-=======
-# 	DB_NAME
-# 	DB_USER
-# 	DB_HOST
-# 	DB_PORT
-#   DB_PASSWORD
-#   ALLOWED_HOSTS
-#   MOUNT_POINT
 #
 # Prompts for the database password if the environment variable DB_PASSWORD
 # is not set.
 # Prompts for the hostname if the environment variable ALLOWED_HOSTS is not set.
->>>>>>> 7df8253c
 #
 # USAGE:
 # 	DB_PASSWORD=supersecret DB_NAME=my_db ALLOWED_HOSTS=example.com sh setup.sh
@@ -42,34 +31,13 @@
 # e.g.: MOUNT_POINT=/foo => site available under example.com/foo
 MOUNT_POINT=${MOUNT_POINT:-/miz}
 
-<<<<<<< HEAD
-# URL at which the WIKI is available
-WIKI_URL=${WIKI_URL}
-
 # Mounted Directories
 DATA_DIR=${DATA_DIR:-/var/lib/mizdb/pgdata}
 BACKUP_DIR=${BACKUP_DIR:-/var/lib/mizdb/backups}
 LOG_DIR=${LOG_DIR:-/var/log/mizdb}
 EOF
 
-# Create the secrets directory and secret files.
-mkdir -p .secrets
-python3 -c 'import secrets; allowed_chars = "abcdefghijklmnopqrstuvwxyz0123456789!@#$%^&*(-_=+)"; print("".join(secrets.choice(allowed_chars) for _ in range(50)));' > .secrets/.key
-
-=======
-# Docker user IDs
-UID=$(id -u)
-GID=$(id -g)
-EOF
-
-# Create a directory for the database data.
-mkdir -p db/data
-
-# Create a directory for log files.
-mkdir -p logs
-
 # Create the secrets file.
->>>>>>> 7df8253c
 if [ -n "$DB_PASSWORD" ]; then
   password=$DB_PASSWORD
 else
